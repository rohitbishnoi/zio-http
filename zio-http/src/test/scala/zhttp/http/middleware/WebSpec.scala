package zhttp.http.middleware

import zhttp.http.Middleware._
import zhttp.http._
import zhttp.internal.HttpAppTestExtensions
import zio._
import zio.test.Assertion._
import zio.test._

object WebSpec extends ZIOSpecDefault with HttpAppTestExtensions { self =>
  private val app  = Http.collectZIO[Request] { case Method.GET -> !! / "health" =>
    ZIO.succeed(Response.ok).delay(1 second)
  }
  private val midA = Middleware.addHeader("X-Custom", "A")
  private val midB = Middleware.addHeader("X-Custom", "B")

  def spec = suite("HttpMiddleware")(
    suite("headers suite")(
      test("addHeaders") {
        val middleware = addHeaders(Headers("KeyA", "ValueA") ++ Headers("KeyB", "ValueB"))
        val headers    = (Http.ok @@ middleware).headerValues
        assertZIO(headers(Request()))(contains("ValueA") && contains("ValueB"))
      },
      test("addHeader") {
        val middleware = addHeader("KeyA", "ValueA")
        val headers    = (Http.ok @@ middleware).headerValues
        assertZIO(headers(Request()))(contains("ValueA"))
      },
      test("updateHeaders") {
        val middleware = updateHeaders(_ => Headers("KeyA", "ValueA"))
        val headers    = (Http.ok @@ middleware).headerValues
        assertZIO(headers(Request()))(contains("ValueA"))
      },
      test("removeHeader") {
        val middleware = removeHeader("KeyA")
        val headers    = (Http.succeed(Response.ok.setHeaders(Headers("KeyA", "ValueA"))) @@ middleware) header "KeyA"
        assertZIO(headers(Request()))(isNone)
      },
    ),
    suite("debug")(
      test("log status method url and time") {
        val program = runApp(app @@ debug) *> TestConsole.output
        assertZIO(program)(equalTo(Vector("200 GET /health 1000ms\n")))
      },
      test("log 404 status method url and time") {
        val program = runApp(Http.empty ++ Http.notFound @@ debug) *> TestConsole.output
        assertZIO(program)(equalTo(Vector("404 GET /health 0ms\n")))
      },
    ),
    suite("when")(
      test("condition is true") {
        val program = runApp(self.app @@ debug.when(_ => true)) *> TestConsole.output
        assertZIO(program)(equalTo(Vector("200 GET /health 1000ms\n")))
      } +
        test("condition is false") {
          val log = runApp(self.app @@ debug.when(_ => false)) *> TestConsole.output
          assertZIO(log)(equalTo(Vector()))
        },
    ),
    suite("whenZIO")(
      test("condition is true") {
        val program = runApp(self.app @@ debug.whenZIO(_ => ZIO.succeed(true))) *> TestConsole.output
        assertZIO(program)(equalTo(Vector("200 GET /health 1000ms\n")))
      },
      test("condition is false") {
        val log = runApp(self.app @@ debug.whenZIO(_ => ZIO.succeed(false))) *> TestConsole.output
        assertZIO(log)(equalTo(Vector()))
      },
    ),
    suite("race")(
      test("achieved") {
        val program = runApp(self.app @@ timeout(5 seconds)).map(_.status)
        assertZIO(program)(equalTo(Status.Ok))
      },
      test("un-achieved") {
        val program = runApp(self.app @@ timeout(500 millis)).map(_.status)
        assertZIO(program)(equalTo(Status.RequestTimeout))
      },
    ),
    suite("combine")(
      test("before and after") {
        val middleware = runBefore(Console.printLine("A"))
        val program    = runApp(self.app @@ middleware) *> TestConsole.output
        assertZIO(program)(equalTo(Vector("A\n")))
      },
      test("add headers twice") {
        val middleware = addHeader("KeyA", "ValueA") ++ addHeader("KeyB", "ValueB")
        val headers    = (Http.ok @@ middleware).headerValues
        assertZIO(headers(Request()))(contains("ValueA") && contains("ValueB"))
      },
      test("add and remove header") {
        val middleware = addHeader("KeyA", "ValueA") ++ removeHeader("KeyA")
        val program    = (Http.ok @@ middleware) header "KeyA"
        assertZIO(program(Request()))(isNone)
      },
    ),
    suite("ifRequestThenElseZIO")(
      test("if the condition is true take first") {
        val app = (Http.ok @@ ifRequestThenElseZIO(condZIO(true))(midA, midB)) header "X-Custom"
        assertZIO(app(Request()))(isSome(equalTo("A")))
      },
      test("if the condition is false take 2nd") {
        val app =
          (Http.ok @@ ifRequestThenElseZIO(condZIO(false))(midA, midB)) header "X-Custom"
        assertZIO(app(Request()))(isSome(equalTo("B")))
      },
    ),
    suite("ifRequestThenElse")(
      test("if the condition is true take first") {
        val app = Http.ok @@ ifRequestThenElse(cond(true))(midA, midB) header "X-Custom"
        assertZIO(app(Request()))(isSome(equalTo("A")))
      },
      test("if the condition is false take 2nd") {
        val app = Http.ok @@ ifRequestThenElse(cond(false))(midA, midB) header "X-Custom"
        assertZIO(app(Request()))(isSome(equalTo("B")))
      },
    ),
    suite("whenStatus")(
      test("if the condition is true apply middleware") {
        val app = Http.ok @@ Middleware.whenStatus(_ == Status.Ok)(midA) header "X-Custom"
        assertZIO(app(Request()))(isSome(equalTo("A")))
      },
      test("if the condition is false don't apply the middleware") {
        val app = Http.ok @@ Middleware.whenStatus(_ == Status.NoContent)(midA) header "X-Custom"
        assertZIO(app(Request()))(isNone)
      },
    ),
    suite("whenRequestZIO")(
      test("if the condition is true apply middleware") {
        val app = (Http.ok @@ whenRequestZIO(condZIO(true))(midA)) header "X-Custom"
        assertZIO(app(Request()))(isSome(equalTo("A")))
      },
      test("if the condition is false don't apply any middleware") {
        val app = (Http.ok @@ whenRequestZIO(condZIO(false))(midA)) header "X-Custom"
        assertZIO(app(Request()))(isNone)
      },
    ),
    suite("whenRequest")(
      test("if the condition is true apply middleware") {
        val app = Http.ok @@ Middleware.whenRequest(cond(true))(midA) header "X-Custom"
        assertZIO(app(Request()))(isSome(equalTo("A")))
      },
      test("if the condition is false don't apply the middleware") {
        val app = Http.ok @@ Middleware.whenRequest(cond(false))(midA) header "X-Custom"
        assertZIO(app(Request()))(isNone)
      },
    ),
    suite("whenResponseZIO")(
      test("if the condition is true apply middleware") {
        val app = (Http.ok @@ whenResponseZIO(condZIO(true))(midA)) header "X-Custom"
        assertZIO(app(Request()))(isSome(equalTo("A")))
      },
      test("if the condition is false don't apply any middleware") {
        val app = (Http.ok @@ whenResponseZIO(condZIO(false))(midA)) header "X-Custom"
        assertZIO(app(Request()))(isNone)
      },
    ),
    suite("whenResponse")(
      test("if the condition is true apply middleware") {
        val app = Http.ok @@ Middleware.whenResponse(cond(true))(midA) header "X-Custom"
        assertZIO(app(Request()))(isSome(equalTo("A")))
      },
      test("if the condition is false don't apply the middleware") {
        val app = Http.ok @@ Middleware.whenResponse(cond(false))(midA) header "X-Custom"
        assertZIO(app(Request()))(isNone)
      },
    ),
    suite("cookie")(
      test("addCookie") {
        val cookie = Cookie("test", "testValue")
        val app    = (Http.ok @@ addCookie(cookie)).header("set-cookie")
        assertZIO(app(Request()))(
          equalTo(Some(cookie.encode)),
        )
      },
      test("addCookieM") {
        val cookie = Cookie("test", "testValue")
        val app    =
          (Http.ok @@ addCookieZIO(ZIO.succeed(cookie))).header("set-cookie")
        assertZIO(app(Request()))(
          equalTo(Some(cookie.encode)),
        )
      },
    ),
    suite("signCookies")(
      test("should sign cookies") {
        val cookie = Cookie("key", "value").withHttpOnly
        val app    = Http.ok.withSetCookie(cookie) @@ signCookies("secret") header "set-cookie"
        assertZIO(app(Request()))(isSome(equalTo(cookie.sign("secret").encode)))
      } +
<<<<<<< HEAD
      suite("trailingSlashDrop")(
        test("should drop trailing slash") {
          val urls = Gen.fromIterable(
            Seq(
              ""        -> "",
              "/"       -> "",
              "/a"      -> "/a",
              "/a/b"    -> "/a/b",
              "/a/b/"   -> "/a/b",
              "/a/"     -> "/a",
              "/a/?a=1" -> "/a/?a=1",
              "/a?a=1"  -> "/a?a=1",
            ),
          )
          checkAll(urls) { case (url, expected) =>
            val app = Http.collect[Request] { case req => Response.text(req.url.encode) } @@ dropTrailingSlash
            for {
              url      <- ZIO.fromEither(URL.fromString(url))
              response <- app(Request(url = url))
              text     <- response.body.asString
            } yield assertTrue(text == expected)
          }
=======
        test("sign cookies no cookie header") {
          val app = (Http.ok.addHeader("keyA", "ValueA") @@ signCookies("secret")).headerValues
          assertZIO(app(Request()))(contains("ValueA"))
>>>>>>> 42804eb0
        },
    ),
    suite("trailingSlashDrop")(
      test("should drop trailing slash") {
        val urls = Gen.fromIterable(
          Seq(
            ""        -> "",
            "/"       -> "",
            "/a"      -> "/a",
            "/a/b"    -> "/a/b",
            "/a/b/"   -> "/a/b",
            "/a/"     -> "/a",
            "/a/?a=1" -> "/a/?a=1",
            "/a?a=1"  -> "/a?a=1",
          ),
        )
        checkAll(urls) { case (url, expected) =>
          val app = Http.collect[Request] { case req => Response.text(req.url.encode) } @@ dropTrailingSlash
          for {
            url      <- ZIO.fromEither(URL.fromString(url))
            response <- app(Request(url = url))
            text     <- response.bodyAsString
          } yield assertTrue(text == expected)
        }
      },
    ),
    suite("trailingSlashRedirect")(
      test("should send a redirect response") {
        val urls = Gen.fromIterable(
          Seq(
            "/"     -> "",
            "/a/"   -> "/a",
            "/a/b/" -> "/a/b",
          ),
        )

        checkAll(urls zip Gen.fromIterable(Seq(true, false))) { case (url, expected, perm) =>
          val app      = Http.ok @@ redirectTrailingSlash(perm)
          val location = Some(expected)
          val status   = if (perm) Status.PermanentRedirect else Status.TemporaryRedirect

          for {
            url      <- ZIO.fromEither(URL.fromString(url))
            response <- app(Request(url = url))
          } yield assertTrue(
            response.status == status,
            response.headers.location == location,
          )
        }
      },
      test("should not send a redirect response") {
        val urls = Gen.fromIterable(
          Seq(
            "",
            "/a",
            "/a/b",
            "/a/b/?a=1",
          ),
        )

        checkAll(urls) { url =>
          val app = Http.ok @@ redirectTrailingSlash(true)
          for {
            url      <- ZIO.fromEither(URL.fromString(url))
            response <- app(Request(url = url))
          } yield assertTrue(response.status == Status.Ok)
        }
      },
    ),
  )

  private def cond(flg: Boolean) = (_: Any) => flg

  private def condZIO(flg: Boolean) = (_: Any) => ZIO.succeed(flg)

  private def runApp[R, E](app: HttpApp[R, E]): ZIO[R, Option[E], Response] = {
    for {
      fib <- app { Request(url = URL(!! / "health")) }.fork
      _   <- TestClock.adjust(10 seconds)
      res <- fib.join
    } yield res
  }
}<|MERGE_RESOLUTION|>--- conflicted
+++ resolved
@@ -188,34 +188,9 @@
         val app    = Http.ok.withSetCookie(cookie) @@ signCookies("secret") header "set-cookie"
         assertZIO(app(Request()))(isSome(equalTo(cookie.sign("secret").encode)))
       } +
-<<<<<<< HEAD
-      suite("trailingSlashDrop")(
-        test("should drop trailing slash") {
-          val urls = Gen.fromIterable(
-            Seq(
-              ""        -> "",
-              "/"       -> "",
-              "/a"      -> "/a",
-              "/a/b"    -> "/a/b",
-              "/a/b/"   -> "/a/b",
-              "/a/"     -> "/a",
-              "/a/?a=1" -> "/a/?a=1",
-              "/a?a=1"  -> "/a?a=1",
-            ),
-          )
-          checkAll(urls) { case (url, expected) =>
-            val app = Http.collect[Request] { case req => Response.text(req.url.encode) } @@ dropTrailingSlash
-            for {
-              url      <- ZIO.fromEither(URL.fromString(url))
-              response <- app(Request(url = url))
-              text     <- response.body.asString
-            } yield assertTrue(text == expected)
-          }
-=======
         test("sign cookies no cookie header") {
           val app = (Http.ok.addHeader("keyA", "ValueA") @@ signCookies("secret")).headerValues
           assertZIO(app(Request()))(contains("ValueA"))
->>>>>>> 42804eb0
         },
     ),
     suite("trailingSlashDrop")(
@@ -237,7 +212,7 @@
           for {
             url      <- ZIO.fromEither(URL.fromString(url))
             response <- app(Request(url = url))
-            text     <- response.bodyAsString
+            text     <- response.body.asString
           } yield assertTrue(text == expected)
         }
       },
