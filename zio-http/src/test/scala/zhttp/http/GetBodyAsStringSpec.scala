--- conflicted
+++ resolved
@@ -27,24 +27,13 @@
           val expected = new String(Chunk.fromArray("abc".getBytes(charset)).toArray, charset)
           assertZIO(encoded)(equalTo(expected))
         }
-<<<<<<< HEAD
-      } +
-        test("should map bytes to default utf-8 if no charset given") {
-          val request  = Request(url = URL(!!), body = Body.BinaryChunk(Chunk.fromArray("abc".getBytes())))
-          val encoded  = request.body.asString
-          val expected = new String(Chunk.fromArray("abc".getBytes()).toArray, HTTP_CHARSET)
-          assertZIO(encoded)(equalTo(expected))
-        }
-    }
-=======
       },
       test("should map bytes to default utf-8 if no charset given") {
-        val request  = Request(url = URL(!!), data = HttpData.BinaryChunk(Chunk.fromArray("abc".getBytes())))
-        val encoded  = request.bodyAsString
+        val request  = Request(url = URL(!!), body = Body.BinaryChunk(Chunk.fromArray("abc".getBytes())))
+        val encoded  = request.body.asString
         val expected = new String(Chunk.fromArray("abc".getBytes()).toArray, HTTP_CHARSET)
         assertZIO(encoded)(equalTo(expected))
       },
     )
->>>>>>> 42804eb0
   }
 }