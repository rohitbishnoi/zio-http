package zhttp.service
import zhttp.http._
import zhttp.http.middleware.Auth.Credentials
import zhttp.internal.{DynamicServer, HttpRunnableSpec}
import zhttp.service.Client.Config
import zhttp.service.server._
import zio.test.Assertion._
import zio.test.TestAspect.{sequential, timeout}
import zio.test._
import zio.{Scope, ZIO, durationInt}

import java.net.ConnectException

object ClientSpec extends HttpRunnableSpec {

  private val env =
    EventLoopGroup.nio() ++ ChannelFactory.nio ++ ServerChannelFactory.nio ++ DynamicServer.live ++ Scope.default

  def clientSpec = suite("ClientSpec") {
    test("respond Ok") {
      val app = Http.ok.deploy.status.run()
      assertZIO(app)(equalTo(Status.Ok))
    } +
      test("non empty content") {
        val app             = Http.text("abc")
        val responseContent = app.deploy.body.run()
        assertZIO(responseContent)(isNonEmpty)
      } +
      test("echo POST request content") {
        val app = Http.collectZIO[Request] { case req => req.bodyAsString.map(Response.text(_)) }
        val res = app.deploy.bodyAsString.run(method = Method.POST, content = HttpData.fromString("ZIO user"))
        assertZIO(res)(equalTo("ZIO user"))
      } +
      test("non empty content") {
        val app             = Http.empty
        val responseContent = app.deploy.body.run().map(_.length)
<<<<<<< HEAD
        assertM(responseContent)(equalTo(0))
=======
        assertZIO(responseContent)(isGreaterThan(0))
>>>>>>> e61972e2
      } +
      test("text content") {
        val app             = Http.text("zio user does not exist")
        val responseContent = app.deploy.bodyAsString.run()
        assertZIO(responseContent)(containsString("user"))
      } +
      test("handle connection failure") {
        val res = Client.request("http://localhost:1").either
        assertZIO(res)(isLeft(isSubtype[ConnectException](anything)))
      } +
      test("handle proxy connection failure") {
        val res =
          for {
            validServerPort <- ZIO.environmentWithZIO[DynamicServer](_.get.port)
            serverUrl       <- ZIO.fromEither(URL.fromString(s"http://localhost:$validServerPort"))
            proxyUrl        <- ZIO.fromEither(URL.fromString("http://localhost:0001"))
            out             <- Client.request(
              Request(url = serverUrl),
              Config().withProxy(Proxy(proxyUrl)),
            )
          } yield out
        assertZIO(res.either)(isLeft(isSubtype[ConnectException](anything)))
      } +
      test("proxy respond Ok") {
        val res =
          for {
            port <- ZIO.environmentWithZIO[DynamicServer](_.get.port)
            url  <- ZIO.fromEither(URL.fromString(s"http://localhost:$port"))
            id   <- DynamicServer.deploy(Http.ok)
            proxy = Proxy.empty.withUrl(url).withHeaders(Headers(DynamicServer.APP_ID, id))
            out <- Client.request(
              Request(url = url),
              Config().withProxy(proxy),
            )
          } yield out
        assertZIO(res.either)(isRight)
      } +
      test("proxy respond Ok for auth server") {
        val proxyAuthApp = Http.collect[Request] { case req =>
          val proxyAuthHeaderName = HeaderNames.proxyAuthorization.toString
          req.headers.toList.collectFirst { case (`proxyAuthHeaderName`, _) =>
            Response.ok
          }.getOrElse(Response.status(Status.Forbidden))
        }

        val res =
          for {
            port <- ZIO.environmentWithZIO[DynamicServer](_.get.port)
            url  <- ZIO.fromEither(URL.fromString(s"http://localhost:$port"))
            id   <- DynamicServer.deploy(proxyAuthApp)
            proxy = Proxy.empty
              .withUrl(url)
              .withHeaders(Headers(DynamicServer.APP_ID, id))
              .withCredentials(Credentials("test", "test"))
            out <- Client.request(
              Request(url = url),
              Config().withProxy(proxy),
            )
          } yield out
        assertZIO(res.either)(isRight)
      }
  }

  override def spec = {
    suite("Client") {
      serve(DynamicServer.app).as(List(clientSpec))
    }.provideLayerShared(env) @@ timeout(5 seconds) @@ sequential
  }
}<|MERGE_RESOLUTION|>--- conflicted
+++ resolved
@@ -34,11 +34,7 @@
       test("non empty content") {
         val app             = Http.empty
         val responseContent = app.deploy.body.run().map(_.length)
-<<<<<<< HEAD
-        assertM(responseContent)(equalTo(0))
-=======
         assertZIO(responseContent)(isGreaterThan(0))
->>>>>>> e61972e2
       } +
       test("text content") {
         val app             = Http.text("zio user does not exist")
