--- conflicted
+++ resolved
@@ -20,83 +20,6 @@
     test("respond Ok") {
       val app = Http.ok.deploy.status.run()
       assertZIO(app)(equalTo(Status.Ok))
-<<<<<<< HEAD
-    } +
-      test("non empty content") {
-        val app             = Http.text("abc")
-        val responseContent = app.deploy.body.run()
-        assertZIO(responseContent)(isNonEmpty)
-      } +
-      test("echo POST request content") {
-        val app = Http.collectZIO[Request] { case req => req.body.asString.map(Response.text(_)) }
-        val res = app.deploy.bodyAsString.run(method = Method.POST, body = Body.fromString("ZIO user"))
-        assertZIO(res)(equalTo("ZIO user"))
-      } +
-      test("non empty content") {
-        val app             = Http.empty
-        val responseContent = app.deploy.body.run().map(_.length)
-        assertZIO(responseContent)(isGreaterThan(0))
-      } +
-      test("text content") {
-        val app             = Http.text("zio user does not exist")
-        val responseContent = app.deploy.bodyAsString.run()
-        assertZIO(responseContent)(containsString("user"))
-      } +
-      test("handle connection failure") {
-        val res = Client.request("http://localhost:1").either
-        assertZIO(res)(isLeft(isSubtype[ConnectException](anything)))
-      } +
-      test("handle proxy connection failure") {
-        val res =
-          for {
-            validServerPort <- ZIO.environmentWithZIO[DynamicServer](_.get.port)
-            serverUrl       <- ZIO.fromEither(URL.fromString(s"http://localhost:$validServerPort"))
-            proxyUrl        <- ZIO.fromEither(URL.fromString("http://localhost:0001"))
-            out             <- Client.request(
-              Request(url = serverUrl),
-              Config().withProxy(Proxy(proxyUrl)),
-            )
-          } yield out
-        assertZIO(res.either)(isLeft(isSubtype[ConnectException](anything)))
-      } +
-      test("proxy respond Ok") {
-        val res =
-          for {
-            port <- ZIO.environmentWithZIO[DynamicServer](_.get.port)
-            url  <- ZIO.fromEither(URL.fromString(s"http://localhost:$port"))
-            id   <- DynamicServer.deploy(Http.ok)
-            proxy = Proxy.empty.withUrl(url).withHeaders(Headers(DynamicServer.APP_ID, id))
-            out <- Client.request(
-              Request(url = url),
-              Config().withProxy(proxy),
-            )
-          } yield out
-        assertZIO(res.either)(isRight)
-      } +
-      test("proxy respond Ok for auth server") {
-        val proxyAuthApp = Http.collect[Request] { case req =>
-          val proxyAuthHeaderName = HeaderNames.proxyAuthorization.toString
-          req.headers.toList.collectFirst { case (`proxyAuthHeaderName`, _) =>
-            Response.ok
-          }.getOrElse(Response.status(Status.Forbidden))
-        }
-
-        val res =
-          for {
-            port <- ZIO.environmentWithZIO[DynamicServer](_.get.port)
-            url  <- ZIO.fromEither(URL.fromString(s"http://localhost:$port"))
-            id   <- DynamicServer.deploy(proxyAuthApp)
-            proxy = Proxy.empty
-              .withUrl(url)
-              .withHeaders(Headers(DynamicServer.APP_ID, id))
-              .withCredentials(Credentials("test", "test"))
-            out <- Client.request(
-              Request(url = url),
-              Config().withProxy(proxy),
-            )
-          } yield out
-        assertZIO(res.either)(isRight)
-=======
     },
     test("non empty content") {
       val app             = Http.text("abc")
@@ -104,8 +27,8 @@
       assertZIO(responseContent)(isNonEmpty)
     },
     test("echo POST request content") {
-      val app = Http.collectZIO[Request] { case req => req.bodyAsString.map(Response.text(_)) }
-      val res = app.deploy.bodyAsString.run(method = Method.POST, content = HttpData.fromString("ZIO user"))
+      val app = Http.collectZIO[Request] { case req => req.body.asString.map(Response.text(_)) }
+      val res = app.deploy.bodyAsString.run(method = Method.POST, body = Body.fromString("ZIO user"))
       assertZIO(res)(equalTo("ZIO user"))
     },
     test("non empty content") {
@@ -155,7 +78,6 @@
         req.headers.toList.collectFirst { case (`proxyAuthHeaderName`, _) =>
           Response.ok
         }.getOrElse(Response.status(Status.Forbidden))
->>>>>>> 42804eb0
       }
 
       val res =
