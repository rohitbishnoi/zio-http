--- conflicted
+++ resolved
@@ -21,12 +21,8 @@
     case FOrElse(sa, sb)             => sa(a) <> sb(a)
     case FMerge(sa, sb)              => sa(a) merge sb(a)
     case Succeed(a)                  => ZStream.succeed(a)
-<<<<<<< HEAD
     case ProvideEnvironment(s, r)    =>
       s(a).asInstanceOf[ZStream[R, E, B]].provideEnvironment(r.asInstanceOf[ZEnvironment[R]])
-=======
-    case ProvideEnvironment(s, r)    => s(a).asInstanceOf[ZStream[R, E, B]].provide(r.asInstanceOf[R])
->>>>>>> fe757b04
     case Empty                       => ZStream.empty
   }
 
@@ -54,12 +50,8 @@
    * dependency on R. This operation assumes that your socket requires an
    * environment.
    */
-<<<<<<< HEAD
   def provideEnvironment(r: ZEnvironment[R]): Socket[Any, E, A, B] =
     ProvideEnvironment(self, r)
-=======
-  def provideEnvironment(r: R)(implicit env: NeedsEnv[R]): Socket[Any, E, A, B] = ProvideEnvironment(self, r)
->>>>>>> fe757b04
 
   /**
    * Converts the Socket into an Http
@@ -93,11 +85,7 @@
    */
   def empty: Socket[Any, Nothing, Any, Nothing] = Socket.Empty
 
-<<<<<<< HEAD
-  def end: ZStream[Any, Nothing, Nothing] = ZStream.failCause(Cause.empty)
-=======
   def end: Socket[Any, Nothing, Any, Nothing] = Socket.End
->>>>>>> fe757b04
 
   def fromFunction[A]: PartialFromFunction[A] = new PartialFromFunction[A](())
 
@@ -137,12 +125,8 @@
 
   private final case class FMerge[R, E, A, B](a: Socket[R, E, A, B], b: Socket[R, E, A, B]) extends Socket[R, E, A, B]
 
-<<<<<<< HEAD
   private final case class ProvideEnvironment[R, E, A, B](s: Socket[R, E, A, B], r: ZEnvironment[R])
       extends Socket[Any, E, A, B]
-=======
-  private final case class ProvideEnvironment[R, E, A, B](s: Socket[R, E, A, B], r: R) extends Socket[Any, E, A, B]
->>>>>>> fe757b04
 
   private case object End extends Socket[Any, Nothing, Any, Nothing]
 
