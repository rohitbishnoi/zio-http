--- conflicted
+++ resolved
@@ -141,11 +141,7 @@
     self.write(response, jReq)
   }
 
-<<<<<<< HEAD
-  def writeNotFound(uri: String, jReq: HttpRequest)(implicit ctx: Ctx): Unit = {
-=======
   def writeNotFound(jReq: HttpRequest)(implicit ctx: Ctx): Unit = {
->>>>>>> 72edc622
     val error = HttpError.NotFound(Path(jReq.uri()))
     self.write(error, jReq)
   }
