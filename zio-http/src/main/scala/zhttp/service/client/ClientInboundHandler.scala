--- conflicted
+++ resolved
@@ -12,7 +12,7 @@
  * Handles HTTP response
  */
 final class ClientInboundHandler[R](
-  val rt: HttpRuntime[R],
+  val zExec: HttpRuntime[R],
   req: Request,
   promise: Promise[Throwable, Response],
   isWebSocket: Boolean,
@@ -29,26 +29,27 @@
     }
   }
 
-<<<<<<< HEAD
   override def channelRead0(ctx: ChannelHandlerContext, msg: HttpObject): Unit = {
+    // NOTE: The promise is made uninterruptible to be able to complete the promise in a error situation.
+    // It allows to avoid loosing the message from pipeline in case the channel pipeline is closed due to an error.
 
     msg match {
       case response: FullHttpResponse =>
         response.touch("handlers.ClientInboundHandler-channelRead0")
 
-        rt.unsafeRun(ctx)(promise.succeed(Response.unsafeFromJResponse(response)))
+        zExec.unsafeRun(ctx)(promise.succeed(Response.unsafeFromJResponse(response)).uninterruptible)
         if (isWebSocket) {
           ctx.fireChannelRead(response.retain())
           ctx.pipeline().remove(ctx.name()): Unit
         }
       case response: HttpResponse     =>
         ctx.channel().config().setAutoRead(false): Unit
-        val data = HttpData.Incoming(callback =>
+        val data = HttpData.UnsafeAsync(callback =>
           ctx
             .pipeline()
             .addAfter(CLIENT_INBOUND_HANDLER, HTTP_CLIENT_CONTENT_HANDLER, new ClientResponseHandler(callback)): Unit,
         )
-        rt.unsafeRun(ctx) {
+        zExec.unsafeRun(ctx) {
 
           promise.succeed(
             Response.unsafeFromJResponse(
@@ -66,28 +67,11 @@
       // ctx.fireChannelRead(ReferenceCountUtil.retain(content)): Unit
 
       case err => throw new IllegalStateException(s"Client unexpected message type: ${err}")
-=======
-  override def channelRead0(ctx: ChannelHandlerContext, msg: FullHttpResponse): Unit = {
-    msg.touch("handlers.ClientInboundHandler-channelRead0")
-    // NOTE: The promise is made uninterruptible to be able to complete the promise in a error situation.
-    // It allows to avoid loosing the message from pipeline in case the channel pipeline is closed due to an error.
-    zExec.unsafeRun(ctx)(promise.succeed(Response.unsafeFromJResponse(msg)).uninterruptible)
-
-    if (isWebSocket) {
-      ctx.fireChannelRead(msg.retain())
-      ctx.pipeline().remove(ctx.name()): Unit
->>>>>>> 91a05583
     }
-
   }
 
   override def exceptionCaught(ctx: ChannelHandlerContext, error: Throwable): Unit = {
-<<<<<<< HEAD
-    rt.unsafeRun(ctx)(promise.fail(error))
-=======
     zExec.unsafeRun(ctx)(promise.fail(error).uninterruptible)
-    releaseRequest()
->>>>>>> 91a05583
   }
 
 }