--- conflicted
+++ resolved
@@ -14,52 +14,11 @@
   zExec: HttpRuntime[R],
   cfg: Config[R, Throwable],
   reqHandler: ChannelHandler,
-<<<<<<< HEAD
-  respHandler: ChannelHandler,
   http2ReqHandler: ChannelHandler,
   http2ResHandler: ChannelHandler,
 ) extends ChannelInitializer[Channel] {
-=======
-) extends ChannelInitializer[Channel] {
-  override def initChannel(channel: Channel): Unit = {
-    // !! IMPORTANT !!
-    // Order of handlers are critical to make this work
-    val pipeline = channel.pipeline()
-
-    // SSL
-    // Add SSL Handler if CTX is available
-    val sslctx = if (cfg.sslOption == null) null else cfg.sslOption.sslContext
-    if (sslctx != null)
-      pipeline
-        .addFirst(SSL_HANDLER, new OptionalSSLHandler(sslctx, cfg.sslOption.httpBehaviour, cfg))
-
-    // ServerCodec
-    // Instead of ServerCodec, we should use Decoder and Encoder separately to have more granular control over performance.
-    pipeline.addLast(
-      "decoder",
-      new HttpRequestDecoder(DEFAULT_MAX_INITIAL_LINE_LENGTH, DEFAULT_MAX_HEADER_SIZE, DEFAULT_MAX_CHUNK_SIZE, false),
-    )
-    pipeline.addLast("encoder", new HttpResponseEncoder())
-
-    // HttpContentDecompressor
-    if (cfg.requestDecompression._1)
-      pipeline.addLast(HTTP_REQUEST_DECOMPRESSION, new HttpContentDecompressor(cfg.requestDecompression._2))
-
-    // TODO: See if server codec is really required
-
-    // ObjectAggregator
-    // Always add ObjectAggregator
-    if (cfg.useAggregator)
-      pipeline.addLast(HTTP_OBJECT_AGGREGATOR, new HttpObjectAggregator(cfg.objectAggregator))
-
-    // ExpectContinueHandler
-    // Add expect continue handler is settings is true
-    if (cfg.acceptContinue) pipeline.addLast(HTTP_SERVER_EXPECT_CONTINUE, new HttpServerExpectContinueHandler())
->>>>>>> 8e4f6bf3
-
   val sslctx = if (cfg.sslOption == null) null else ServerSSLBuilder.build(cfg.sslOption.sslContextBuilder, cfg.http2)
 
-<<<<<<< HEAD
   override def initChannel(channel: Channel): Unit = {
     if (!cfg.http2) {
       // !! IMPORTANT !!
@@ -72,9 +31,9 @@
         pipeline
           .addFirst(
             SERVER_SSL_HANDLER,
-            new OptionalServerSSLHandler(sslctx, cfg, reqHandler, respHandler, http2ReqHandler, http2ResHandler),
+            new OptionalServerSSLHandler(sslctx, cfg, reqHandler, http2ReqHandler, http2ResHandler),
           )
-      configureClearTextHttp1(cfg, reqHandler, respHandler, pipeline)
+      configureClearTextHttp1(cfg, reqHandler, pipeline)
       ()
     } else {
       if (sslctx != null) {
@@ -82,32 +41,18 @@
           .pipeline()
           .addFirst(
             SERVER_SSL_HANDLER,
-            new OptionalServerSSLHandler(sslctx, cfg, reqHandler, respHandler, http2ReqHandler, http2ResHandler),
+            new OptionalServerSSLHandler(sslctx, cfg, reqHandler, http2ReqHandler, http2ResHandler),
           )
           .addLast(
             HTTP2_OR_HTTP_SERVER_HANDLER,
-            Http2OrHttpServerHandler(reqHandler, respHandler, http2ReqHandler, http2ResHandler, cfg),
+            Http2OrHttpServerHandler(reqHandler, http2ReqHandler, http2ResHandler, cfg),
           )
         ()
       } else {
-        configureClearTextHttp2(reqHandler, respHandler, http2ReqHandler, http2ResHandler, channel, cfg, true)
+        configureClearTextHttp2(reqHandler, http2ReqHandler, http2ResHandler, channel, cfg, true)
       }
     }
-=======
-    // FlowControlHandler
-    // Required because HttpObjectDecoder fires an HttpRequest that is immediately followed by a LastHttpContent event.
-    // For reference: https://netty.io/4.1/api/io/netty/handler/flow/FlowControlHandler.html
-    if (cfg.flowControl) pipeline.addLast(FLOW_CONTROL_HANDLER, new FlowControlHandler())
-
-    // FlushConsolidationHandler
-    // Flushing content is done in batches. Can potentially improve performance.
-    if (cfg.consolidateFlush) pipeline.addLast(HTTP_SERVER_FLUSH_CONSOLIDATION, new FlushConsolidationHandler)
-
-    // RequestHandler
-    // Always add ZIO Http Request Handler
-    pipeline.addLast(HTTP_REQUEST_HANDLER, reqHandler)
-    if (cfg.channelInitializer != null) { cfg.channelInitializer(pipeline) }
+    if (cfg.channelInitializer != null) { cfg.channelInitializer(channel.pipeline) }
     ()
->>>>>>> 8e4f6bf3
   }
 }