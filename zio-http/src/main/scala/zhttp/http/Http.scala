--- conflicted
+++ resolved
@@ -628,87 +628,6 @@
    */
   final def zipRight[R1 <: R, E1 >: E, A1 <: A, C1](other: Http[R1, E1, A1, C1]): Http[R1, E1, A1, C1] =
     self.flatMap(_ => other)
-<<<<<<< HEAD
-
-  /**
-   * Extracts body as a ByteBuf
-   */
-  private[zhttp] final def bodyAsByteBuf(implicit
-    eb: B <:< Response,
-    ee: E <:< Throwable,
-  ): Http[R, Throwable, A, ByteBuf] =
-    self.widen[Throwable, B].mapZIO(_.bodyAsByteBuf)
-
-  private[zhttp] final def bodyAsStream(implicit
-    eb: B <:< Response,
-    ee: E <:< Throwable,
-  ): Http[R, Throwable, A, ZStream[R, Throwable, Byte]] =
-    self.widen[Throwable, B].map(_.bodyAsStream)
-
-  /**
-   * Evaluates the app and returns an HExit that can be resolved further
-   *
-   * NOTE: `execute` is not a stack-safe method for performance reasons. Unlike
-   * ZIO, there is no reason why the execute should be stack safe. The
-   * performance improves quite significantly if no additional heap allocations
-   * are required this way.
-   */
-  final private[zhttp] def execute(a: A): HExit[R, E, B] =
-    self match {
-
-      case Http.Empty                     => HExit.empty
-      case Http.Identity                  => HExit.succeed(a.asInstanceOf[B])
-      case Succeed(b)                     => HExit.succeed(b)
-      case Fail(e)                        => HExit.fail(e)
-      case Die(e)                         => HExit.die(e)
-      case Attempt(a)                     =>
-        try { HExit.succeed(a()) }
-        catch { case e: Throwable => HExit.fail(e.asInstanceOf[E]) }
-      case FromFunctionHExit(f)           =>
-        try { f(a) }
-        catch { case e: Throwable => HExit.die(e) }
-      case FromHExit(h)                   => h
-      case Chain(self, other)             => self.execute(a).flatMap(b => other.execute(b))
-      case Race(self, other)              =>
-        (self.execute(a), other.execute(a)) match {
-          case (HExit.Effect(self), HExit.Effect(other)) =>
-            Http.fromOptionFunction[Any](_ => self.raceFirst(other)).execute(a)
-          case (HExit.Effect(_), other)                  => other
-          case (self, _)                                 => self
-        }
-      case FoldHttp(self, ee, df, bb, dd) =>
-        try {
-          self.execute(a).foldExit(ee(_).execute(a), df(_).execute(a), bb(_).execute(a), dd.execute(a))
-        } catch {
-          case e: Throwable => HExit.die(e)
-        }
-
-      case RunMiddleware(app, mid) =>
-        try {
-          mid(app).execute(a)
-        } catch {
-          case e: Throwable => HExit.die(e)
-        }
-
-      case When(f, other) =>
-        try {
-          if (f(a)) other.execute(a) else HExit.empty
-        } catch {
-          case e: Throwable => HExit.die(e)
-        }
-
-      case Combine(self, other) => {
-        self.execute(a) match {
-          case HExit.Empty            => other.execute(a)
-          case exit: HExit.Success[_] => exit.asInstanceOf[HExit[R, E, B]]
-          case exit: HExit.Failure[_] => exit.asInstanceOf[HExit[R, E, B]]
-          case exit: HExit.Die        => exit
-          case exit @ HExit.Effect(_) => exit.defaultWith(other.execute(a)).asInstanceOf[HExit[R, E, B]]
-        }
-      }
-    }
-=======
->>>>>>> 91a05583
 }
 
 object Http {
