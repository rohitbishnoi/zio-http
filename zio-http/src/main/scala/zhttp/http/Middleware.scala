package zhttp.http

import io.netty.handler.codec.http.HttpHeaderNames
import io.netty.util.AsciiString.contentEqualsIgnoreCase
import zhttp.http.CORS.DefaultCORSConfig
import zhttp.http.Headers.BasicSchemeName
import zhttp.http.LOG.DefaultLogConfig
import zhttp.http.Middleware.{Flag, RequestP}
import zhttp.service.server.ServerTimeGenerator
import zio.clock.Clock
import zio.console.Console
import zio.duration.Duration
import zio.{UIO, ZIO, clock, console}

import java.io.IOException
import java.util.UUID

/**
 * Middlewares for Http.
 */
sealed trait Middleware[-R, +E] { self =>
  final def <>[R1 <: R, E1](other: Middleware[R1, E1]): Middleware[R1, E1] =
    self orElse other

  final def ++[R1 <: R, E1 >: E](other: Middleware[R1, E1]): Middleware[R1, E1] =
    self combine other

  final def apply[R1 <: R, E1 >: E](app: HttpApp[R1, E1]): HttpApp[R1, E1] = self.execute(app, Middleware.Flag())

  final def as[R1 <: R, E1 >: E](app: HttpApp[R1, E1]): Middleware[R1, E1] =
    Middleware.Constant(app)

  final def combine[R1 <: R, E1 >: E](other: Middleware[R1, E1]): Middleware[R1, E1] =
    Middleware.Combine(self, other)

  final def delay(duration: Duration): Middleware[R with Clock, E] = {
    self.modifyZIO((_, _, _) => UIO(self).delay(duration))
  }

  final def execute[R1 <: R, E1 >: E](app: HttpApp[R1, E1], flags: Flag): HttpApp[R1, E1] =
    Middleware.execute(self, app, flags)

  final def modify[R1 <: R, E1 >: E](f: RequestP[Middleware[R1, E1]]): Middleware[R1, E1] =
    Middleware.fromMiddlewareFunction((m, u, h) => f(m, u, h))

  final def modifyZIO[R1 <: R, E1 >: E](
    f: RequestP[ZIO[R1, Option[E1], Middleware[R1, E1]]],
  ): Middleware[R1, E1] =
    Middleware.fromMiddlewareFunctionZIO((m, u, h) => f(m, u, h))

  final def modifyHeaders(f: PartialFunction[Header, Header]): Middleware[R, E] = Middleware.modifyHeaders(f)

  final def orElse[R1 <: R, E1](other: Middleware[R1, E1]): Middleware[R1, E1] =
    Middleware.OrElse(self, other)

  final def race[R1 <: R, E1 >: E](other: Middleware[R1, E1]): Middleware[R1, E1] =
    Middleware.Race(self, other)

  final def setEmpty(flag: Boolean): Middleware[R, E] = Middleware.EmptyFlag(self, flag)

  final def when(f: RequestP[Boolean]): Middleware[R, E] =
    modify((m, u, h) => if (f(m, u, h)) self else Middleware.identity)

  final def withEmpty: Middleware[R, E] = self.setEmpty(true)

  final def withoutEmpty: Middleware[R, E] = self.setEmpty(false)
}

object Middleware {

  type RequestP[+A] = (Method, URL, Headers) => A

  /**
   * Sets cookie in response headers
   */
  def addCookie(cookie: Cookie): Middleware[Any, Nothing] =
    Middleware.addHeader(Headers.setCookie(cookie))

  /**
   * Adds the provided header and value to the response
   */
  def addHeader(name: String, value: String): Middleware[Any, Nothing] =
    patch((_, _) => Patch.addHeader(name, value))

  /**
   * Adds the provided header to the response
   */
  def addHeader(header: Headers): Middleware[Any, Nothing] =
    patch((_, _) => Patch.addHeader(header))

  /**
   * Adds the provided list of headers to the response
   */
  def addHeaders(headers: Headers): Middleware[Any, Nothing] =
    patch((_, _) => Patch.addHeader(headers))

  /**
   * Modifies the provided list of headers to the updated list of headers
   */
  def modifyHeaders(f: PartialFunction[Header, Header]): Middleware[Any, Nothing] =
    patch((_, _) => Patch.updateHeaders(_.modify(f)))

  /**
   * Creates an authentication middleware that only allows authenticated requests to be passed on to the app.
   */
  def auth(verify: Headers => Boolean, responseHeaders: Headers = Headers.empty): Middleware[Any, Nothing] =
    ifThenElse((_, _, h) => verify(h))(
      Middleware.identity,
      Middleware.Constant(Http.status(Status.FORBIDDEN).addHeaders(responseHeaders)),
    )

  /**
   * Creates a middleware for basic authentication
   */
  def basicAuth(f: Header => Boolean): Middleware[Any, Nothing] =
    auth(
      _.getBasicAuthorizationCredentials match {
        case Some(header) => f(header)
        case None         => false
      },
      Headers(HttpHeaderNames.WWW_AUTHENTICATE, BasicSchemeName),
    )

  /**
   * Creates a middleware for basic authentication that checks if the credentials are same as the ones given
   */
  def basicAuth(u: String, p: String): Middleware[Any, Nothing] =
    basicAuth { case (user, password) => (user == u) && (password == p) }

  def addCookieM[R, E](cookie: ZIO[R, E, Cookie]): Middleware[R, E] =
    patchZIO((_, _) => cookie.mapBoth(Option(_), c => Patch.addHeader(Headers.setCookie(c))))

  /**
   * CSRF middlewares : To prevent Cross-site request forgery attacks. This middleware is modeled after the double
   * submit cookie pattern.
   * @see
   *   [[Middleware#csrfGenerate]] - Sets cookie with CSRF token
   * @see
   *   [[Middleware#csrfValidate]] - Validate token value in request headers against value in cookies
   * @see
   *   https://cheatsheetseries.owasp.org/cheatsheets/Cross-Site_Request_Forgery_Prevention_Cheat_Sheet.html#double-submit-cookie
   */

  def csrfGenerate[R, E](
    tokenName: String = "x-csrf-token",
    tokenGen: ZIO[R, Nothing, String] = UIO(UUID.randomUUID.toString),
  ): Middleware[R, E] =
    addCookieM(tokenGen.map(Cookie(tokenName, _)))

  def csrfValidate(tokenName: String = "x-csrf-token"): Middleware[Any, Nothing] = {
    whenHeader(
      headers => {
        (headers.getHeaderValue(tokenName), headers.getCookieValue(tokenName)) match {
          case (Some(headerValue), Some(cookieValue)) => headerValue != cookieValue
          case _                                      => true
        }
      },
      Middleware.Constant(Http.status(Status.FORBIDDEN)),
    )
  }

  /**
   * Creates a middleware for Cross-Origin Resource Sharing (CORS).
   * @see
   *   https://developer.mozilla.org/en-US/docs/Web/HTTP/CORS
   */
  def cors[R, E](config: CORSConfig = DefaultCORSConfig): Middleware[R, E] = {
    def allowCORS(origin: Header, acrm: Method): Boolean                           =
      (config.anyOrigin, config.anyMethod, origin._2.toString, acrm) match {
        case (true, true, _, _)           => true
        case (true, false, _, acrm)       =>
          config.allowedMethods.exists(_.contains(acrm))
        case (false, true, origin, _)     => config.allowedOrigins(origin)
        case (false, false, origin, acrm) =>
          config.allowedMethods.exists(_.contains(acrm)) &&
          config.allowedOrigins(origin)
      }
    def corsHeaders(origin: Header, method: Method, isPreflight: Boolean): Headers = {
      Headers.ifThenElse(isPreflight)(
        onTrue = config.allowedHeaders.fold(Headers.empty) { h =>
          Headers(HttpHeaderNames.ACCESS_CONTROL_ALLOW_HEADERS.toString(), h.mkString(","))
        },
        onFalse = config.exposedHeaders.fold(Headers.empty) { h =>
          Headers(HttpHeaderNames.ACCESS_CONTROL_EXPOSE_HEADERS.toString(), h.mkString(","))
        },
      ) ++
        Headers(HttpHeaderNames.ACCESS_CONTROL_ALLOW_ORIGIN.toString(), origin._2) ++
        Headers(
          HttpHeaderNames.ACCESS_CONTROL_ALLOW_METHODS.toString(),
          config.allowedMethods.fold(method.toString())(m => m.map(m => m.toString()).mkString(",")),
        ) ++
        Headers.when(config.allowCredentials) {
          Headers(HttpHeaderNames.ACCESS_CONTROL_ALLOW_CREDENTIALS, config.allowCredentials.toString)
        }
    }

    val existingRoutesWithHeaders = Middleware.make((method, _, headers) => {
      (
        method,
        headers.getHeader(HttpHeaderNames.ORIGIN),
      ) match {
        case (_, Some(origin)) if allowCORS(origin, method) => (Some(origin), method)
        case _                                              => (None, method)
      }
    })((_, _, s) => {
      s match {
        case (Some(origin), method) =>
          Patch.addHeader(corsHeaders(origin, method, isPreflight = false))
        case _                      => Patch.empty
      }
    })

    val optionsHeaders = fromMiddlewareFunction { case (method, _, headers) =>
      (
        method,
        headers.getHeader(HttpHeaderNames.ORIGIN),
        headers.getHeader(HttpHeaderNames.ACCESS_CONTROL_REQUEST_METHOD),
      ) match {
        case (Method.OPTIONS, Some(origin), Some(acrm)) if allowCORS(origin, Method.fromString(acrm._2.toString)) =>
          fromApp(
            (
              Http.succeed(
                Response(
                  Status.NO_CONTENT,
                  headers = corsHeaders(origin, Method.fromString(acrm._2.toString), isPreflight = true),
                ),
              ),
            ),
          )
        case _ => identity
      }
    }

    existingRoutesWithHeaders orElse optionsHeaders
  }

  /**
   * Add log status, method, url and time taken from req to res
   */
  def debug: Middleware[Console with Clock, IOException] =
    Middleware.makeZIO((method, url, _) => zio.clock.nanoTime.map(start => (method, url, start))) {
      case (status, _, (method, url, start)) =>
        for {
          end <- clock.nanoTime
          _   <- console
            .putStrLn(s"${status.asJava.code()} ${method} ${url.asString} ${(end - start) / 1000000}ms")
            .mapError(Option(_))
        } yield Patch.empty
    }

  /**
<<<<<<< HEAD
   * Provides a logging middleware
   */
  def log[R, E](
    logger: (String, LogLevel) => ZIO[R, E, Unit],
    logConfig: LogConfig = DefaultLogConfig,
  ): Middleware[R with Clock, E] = {

    val serverTime = ServerTimeGenerator.make

    def logRequest[R0, E0](
      method: Method,
      url: URL,
      headers: Headers,
      nanoTime: Long,
      logConfig: LogConfig,
    ): ZIO[R0 with Clock, Option[E0], (Long, LogStep)] = {
      ZIO.succeed {
        (
          nanoTime,
          LogStep(
            lines = List(
              "Request: \n",
              s"Url: ${url.asString}\n",
              s"Method: ${method.toString()}\n",
              "Headers: \n",
            ) ++ (if (logConfig.logRequestConfig.logHeaders)
                    stringifyHeaders(logHeaders(headers, logConfig.logRequestConfig.filterHeaders))
                  else List.empty) ++
              List("\n"),
          ),
        )
      }
    }

    def logHeaders(headers: Headers, filter: Headers => Headers): Headers = filter(headers)
    def stringifyHeaders(headers: Headers): List[String]                  = headers.toList.map { case (name, value) =>
      s"  $name = $value \n"
    }

    def logResponse[R0, E0](
      logger: (String, LogLevel) => ZIO[R0, E0, Unit],
      status: Status,
      responseHeaders: Headers,
      logStep: LogStep,
      startNanoTime: Long,
      endNanoTime: Long,
    ): ZIO[R0 with Clock, Option[E0], Patch] = {
      val duration = endNanoTime - startNanoTime
      val logData  =
        logStep.copy(lines =
          logStep.lines ++ List(
            "Response: \n",
            s" Status: ${status.toString} \n",
            s" Duration: ${duration / 1000}ms\n",
            " Headers: \n",
          ) ++ (if (logConfig.logResponseConfig.logHeaders)
                  stringifyHeaders(logHeaders(responseHeaders, logConfig.logResponseConfig.filterHeaders))
                else List.empty) ++
            List("\n"),
        )
      if (status.asJava.code() > 499) {
        logger(logData.lines.mkString(" "), LogLevel.Error).mapBoth(e => Some(e), _ => Patch.empty)
      } else {
        logger(logData.lines.mkString(" "), LogLevel.Info).mapBoth(e => Some(e), _ => Patch.empty)
      }
    }

    Middleware.makeZIO((method, url, headers) =>
      ZIO.succeed(serverTime.getLong).flatMap(start => logRequest(method, url, headers, start, logConfig)),
    ) { case (status, headers, (start, logStep)) =>
      for {
        end <- ZIO.succeed(serverTime.getLong)
        _   <- logResponse(logger, status, headers, logStep, start, end)
      } yield Patch.empty
    }
  }
=======
   * Creates a middleware for signing cookies
   */
  def signCookies(secret: String): Middleware[Any, Nothing] =
    modifyHeaders {
      case h if contentEqualsIgnoreCase(h._1, HeaderNames.setCookie) =>
        (HeaderNames.setCookie, Cookie.decodeResponseCookie(h._2.toString).get.sign(secret).encode)
    }
>>>>>>> 67650c20

  /**
   * Creates a new constants middleware that always executes the app provided, independent of where the middleware is
   * applied
   */
  def fromApp[R, E](app: HttpApp[R, E]): Middleware[R, E] = Middleware.Constant(app)

  /**
   * Creates a new middleware using a function from request parameters to a HttpMiddleware
   */
  def fromMiddlewareFunction[R, E](f: RequestP[Middleware[R, E]]): Middleware[R, E] =
    fromMiddlewareFunctionZIO((method, url, headers) => UIO(f(method, url, headers)))

  /**
   * Creates a new middleware using a function from request parameters to a ZIO of HttpMiddleware
   */
  def fromMiddlewareFunctionZIO[R, E](f: RequestP[ZIO[R, Option[E], Middleware[R, E]]]): Middleware[R, E] =
    Middleware.FromFunctionZIO(f)

  /**
   * An empty middleware that doesn't do anything
   */
  def identity: Middleware[Any, Nothing] = Identity

  /**
   * Logical operator to decide which middleware to select based on the header
   */
  def ifHeader[R, E](cond: Headers => Boolean)(left: Middleware[R, E], right: Middleware[R, E]): Middleware[R, E] =
    ifThenElse((_, _, headers) => cond(headers))(left, right)

  /**
   * Logical operator to decide which middleware to select based on the predicate.
   */
  def ifThenElse[R, E](
    cond: RequestP[Boolean],
  )(left: Middleware[R, E], right: Middleware[R, E]): Middleware[R, E] =
    Middleware.FromFunctionZIO((method, url, headers) => UIO(if (cond(method, url, headers)) left else right))

  /**
   * Logical operator to decide which middleware to select based on the predicate.
   */
  def ifThenElseZIO[R, E](
    cond: RequestP[ZIO[R, E, Boolean]],
  )(left: Middleware[R, E], right: Middleware[R, E]): Middleware[R, E] =
    Middleware.FromFunctionZIO((method, url, headers) =>
      cond(method, url, headers).mapBoth(
        Option(_),
        {
          case true  => left
          case false => right
        },
      ),
    )

  /**
   * Creates a new middleware using transformation functions
   */
  def make[S](req: (Method, URL, Headers) => S): PartiallyAppliedMake[S] = PartiallyAppliedMake(req)

  /**
   * Creates a new middleware using effectful transformation functions
   */
  def makeZIO[R, E, S](req: (Method, URL, Headers) => ZIO[R, Option[E], S]): PartiallyAppliedMakeZIO[R, E, S] =
    PartiallyAppliedMakeZIO(req)

  /**
   * Creates a middleware that produces a Patch for the Response
   */
  def patch[R, E](f: (Status, Headers) => Patch): Middleware[R, E] =
    Middleware.make((_, _, _) => ())((status, headers, _) => f(status, headers))

  /**
   * Creates a middleware that produces a Patch for the Response effectfully.
   */
  def patchZIO[R, E](f: (Status, Headers) => ZIO[R, Option[E], Patch]): Middleware[R, E] =
    Middleware.makeZIO((_, _, _) => ZIO.unit)((status, headers, _) => f(status, headers))

  /**
   * Removes the header by name
   */
  def removeHeader(name: String): Middleware[Any, Nothing] =
    patch((_, _) => Patch.removeHeaders(List(name)))

  /**
   * Runs the effect after the response is produced
   */
  def runAfter[R, E](effect: ZIO[R, E, Any]): Middleware[R, E] =
    patchZIO((_, _) => effect.mapBoth(Option(_), _ => Patch.empty))

  /**
   * Runs the effect before the request is passed on to the HttpApp on which the middleware is applied.
   */
  def runBefore[R, E](effect: ZIO[R, E, Any]): Middleware[R, E] =
    Middleware.makeZIO((_, _, _) => effect.mapError(Option(_)).unit)((_, _, _) => UIO(Patch.empty))

  /**
   * Creates a new middleware that always sets the response status to the provided value
   */
  def status(status: Status): Middleware[Any, Nothing] = Middleware.patch((_, _) => Patch.setStatus(status))

  /**
   * Times out the application with a 408 status code.
   */
  def timeout(duration: Duration): Middleware[Clock, Nothing] =
    Middleware.identity.race(Middleware.fromApp(Http.status(Status.REQUEST_TIMEOUT).delayAfter(duration)))

  /**
   * Applies the middleware only if the condition function evaluates to true
   */
  def when[R, E](cond: RequestP[Boolean])(middleware: Middleware[R, E]): Middleware[R, E] =
    ifThenElse(cond)(middleware, Middleware.identity)

  /**
   * Applies the middleware only when the condition for the headers are true
   */
  def whenHeader[R, E](cond: Headers => Boolean, other: Middleware[R, E]): Middleware[R, E] =
    when((_, _, headers) => cond(headers))(other)

  /**
   * Switches control to the app only when the condition for the headers are true
   */
  def whenHeader[R, E](cond: Headers => Boolean, other: HttpApp[R, E]): Middleware[R, E] =
    when((_, _, headers) => cond(headers))(Middleware.fromApp(other))

  /**
   * Applies the middleware only if the condition function effectfully evaluates to true
   */
  def whenZIO[R, E](cond: RequestP[ZIO[R, E, Boolean]])(middleware: Middleware[R, E]): Middleware[R, E] =
    ifThenElseZIO(cond)(middleware, Middleware.identity)

  /**
   * Applies the middleware on an HttpApp
   */
  private[zhttp] def execute[R, E](mid: Middleware[R, E], app: HttpApp[R, E], flag: Flag): HttpApp[R, E] =
    mid match {
      case Identity => app

      case EmptyFlag(mid, status) =>
        execute(mid, app, flag.copy(withEmpty = status))

      case TransformZIO(reqF, resF) =>
        Http.fromOptionFunction { req =>
          for {
            s     <- reqF(req.method, req.url, req.getHeaders)
            res   <-
              if (flag.withEmpty) app(req).catchSome { case None => UIO(Response.status(Status.NOT_FOUND)) }
              else app(req)
            patch <- resF(res.status, res.getHeaders, s)
          } yield patch(res)
        }

      case Combine(self, other) => other.execute(self.execute(app, flag), flag)

      case FromFunctionZIO(reqF) =>
        Http.fromOptionFunction { req =>
          for {
            output <- reqF(req.method, req.url, req.getHeaders)
            res    <- output.execute(app, flag)(req)
          } yield res
        }

      case Race(self, other) =>
        Http.fromOptionFunction { req =>
          self.execute(app, flag)(req) raceFirst other.execute(app, flag)(req)
        }

      case Constant(self) => self

      case OrElse(self, other) =>
        Http.fromOptionFunction { req =>
          (self.execute(app, flag)(req) orElse other.execute(app, flag)(req))
            .asInstanceOf[ZIO[R, Option[E], Response]]
        }
    }

  final case class Flag(withEmpty: Boolean = false)

  final case class PartiallyAppliedMake[S](req: (Method, URL, Headers) => S) extends AnyVal {
    def apply(res: (Status, Headers, S) => Patch): Middleware[Any, Nothing] =
      TransformZIO[Any, Nothing, S](
        (method, url, headers) => UIO(req(method, url, headers)),
        (status, headers, state) => UIO(res(status, headers, state)),
      )
  }

  final case class PartiallyAppliedMakeZIO[R, E, S](req: (Method, URL, Headers) => ZIO[R, Option[E], S])
      extends AnyVal {
    def apply[R1 <: R, E1 >: E](res: (Status, Headers, S) => ZIO[R1, Option[E1], Patch]): Middleware[R1, E1] =
      TransformZIO(req, res)
  }

  private final case class EmptyFlag[R, E](mid: Middleware[R, E], status: Boolean) extends Middleware[R, E]

  private final case class TransformZIO[R, E, S](
    req: (Method, URL, Headers) => ZIO[R, Option[E], S],
    res: (Status, Headers, S) => ZIO[R, Option[E], Patch],
  ) extends Middleware[R, E]

  private final case class Combine[R, E](self: Middleware[R, E], other: Middleware[R, E]) extends Middleware[R, E]

  private final case class FromFunctionZIO[R, E](
    f: (Method, URL, Headers) => ZIO[R, Option[E], Middleware[R, E]],
  ) extends Middleware[R, E]

  private final case class Race[R, E](self: Middleware[R, E], other: Middleware[R, E]) extends Middleware[R, E]

  private final case class Constant[R, E](app: HttpApp[R, E]) extends Middleware[R, E]

  private final case class OrElse[R, E](self: Middleware[R, Any], other: Middleware[R, E]) extends Middleware[R, E]

  private case object Identity extends Middleware[Any, Nothing]
}<|MERGE_RESOLUTION|>--- conflicted
+++ resolved
@@ -249,7 +249,6 @@
     }
 
   /**
-<<<<<<< HEAD
    * Provides a logging middleware
    */
   def log[R, E](
@@ -326,7 +325,8 @@
       } yield Patch.empty
     }
   }
-=======
+
+  /**
    * Creates a middleware for signing cookies
    */
   def signCookies(secret: String): Middleware[Any, Nothing] =
@@ -334,7 +334,6 @@
       case h if contentEqualsIgnoreCase(h._1, HeaderNames.setCookie) =>
         (HeaderNames.setCookie, Cookie.decodeResponseCookie(h._2.toString).get.sign(secret).encode)
     }
->>>>>>> 67650c20
 
   /**
    * Creates a new constants middleware that always executes the app provided, independent of where the middleware is
