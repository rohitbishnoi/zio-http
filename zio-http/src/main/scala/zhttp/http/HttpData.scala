package zhttp.http

import io.netty.buffer.{ByteBuf, Unpooled}
import io.netty.channel.ChannelHandlerContext
import io.netty.handler.codec.http.{HttpContent, LastHttpContent}
import io.netty.util.AsciiString
import zhttp.http.HttpData.ByteBufConfig
import zio._
import zio.stream.ZStream

import java.io.FileInputStream
import java.nio.charset.Charset

/**
 * Holds HttpData that needs to be written on the HttpChannel
 */
sealed trait HttpData { self =>

  /**
   * Encodes the HttpData into a ByteBuf. Takes in ByteBufConfig to have a more
   * fine grained control over the encoding.
   */
  def toByteBuf(config: ByteBufConfig): Task[ByteBuf]

  /**
   * Encodes the HttpData into a Stream of ByteBufs. Takes in ByteBufConfig to
   * have a more fine grained control over the encoding.
   */
  def toByteBufStream(config: ByteBufConfig): ZStream[Any, Throwable, ByteBuf]

  /**
   * Encodes the HttpData into a Http of ByeBuf. This could be more performant
   * in certain cases. Takes in ByteBufConfig to have a more fine grained
   * control over the encoding.
   */
  def toHttp(config: ByteBufConfig): Http[Any, Throwable, Any, ByteBuf]

  /**
   * Returns true if HttpData is empty
   */
  final def isEmpty: Boolean = self match {
    case HttpData.Empty => true
    case _              => false
  }

  /**
   * Encodes the HttpData into a ByteBuf.
   */
  final def toByteBuf: Task[ByteBuf] =
    toByteBuf(ByteBufConfig.default)

  /**
   * Encodes the HttpData into a Stream of ByteBufs
   */
  final def toByteBufStream: ZStream[Any, Throwable, ByteBuf] = toByteBufStream(ByteBufConfig.default)

  /**
   * A bit more efficient version of toByteBuf in certain cases
   */
  final def toHttp: Http[Any, Throwable, Any, ByteBuf] = toHttp(ByteBufConfig.default)
}

object HttpData {

  private def collectStream[R, E](stream: ZStream[R, E, ByteBuf]): ZIO[R, E, ByteBuf] =
    stream.runFold(Unpooled.compositeBuffer()) { case (cmp, buf) => cmp.addComponent(true, buf) }

  /**
   * Helper to create empty HttpData
   */
  def empty: HttpData = Empty

  /**
   * Helper to create HttpData from AsciiString
   */
  def fromAsciiString(asciiString: AsciiString): HttpData = FromAsciiString(asciiString)

  /**
   * Helper to create HttpData from ByteBuf
   */
  def fromByteBuf(byteBuf: ByteBuf): HttpData = HttpData.BinaryByteBuf(byteBuf)

  /**
   * Helper to create HttpData from CharSequence
   */
  def fromCharSequence(charSequence: CharSequence, charset: Charset = HTTP_CHARSET): HttpData =
    fromAsciiString(new AsciiString(charSequence, charset))

  /**
   * Helper to create HttpData from chunk of bytes
   */
  def fromChunk(data: Chunk[Byte]): HttpData = BinaryChunk(data)

  /**
   * Helper to create HttpData from contents of a file
   */
  def fromFile(file: => java.io.File): HttpData = JavaFile(() => file)

  /**
   * Helper to create HttpData from Stream of string
   */
  def fromStream(stream: ZStream[Any, Throwable, CharSequence], charset: Charset = HTTP_CHARSET): HttpData =
    HttpData.BinaryStream(stream.map(str => Unpooled.wrappedBuffer(str.toString.getBytes(charset))))

  /**
   * Helper to create HttpData from Stream of bytes
   */
  def fromStream(stream: ZStream[Any, Throwable, Byte]): HttpData =
    HttpData.BinaryStream(stream.mapChunks(chunks => Chunk(Unpooled.wrappedBuffer(chunks.toArray))))

  /**
   * Helper to create HttpData from String
   */
  def fromString(text: String, charset: Charset = HTTP_CHARSET): HttpData = fromCharSequence(text, charset)

  private[zhttp] sealed trait Complete extends HttpData

  /**
   * Provides a more fine grained control while encoding HttpData into ByteBUfs
   */
  case class ByteBufConfig(chunkSize: Int = 1024 * 4) {
    def chunkSize(fileLength: Long): Int = {
      val actualInt = fileLength.toInt
      if (actualInt < 0) chunkSize
      else if (actualInt < chunkSize) actualInt
      else chunkSize
    }
  }

  private[zhttp] final case class UnsafeAsync(
    unsafeRun: (ChannelHandlerContext => HttpContent => Any) => Unit,
  ) extends HttpData {

    private def isLast(msg: HttpContent): Boolean = msg.isInstanceOf[LastHttpContent]

    private def toQueue: ZIO[Any, Nothing, (ChannelHandlerContext, Queue[HttpContent])] = {
      for {
        queue      <- Queue.bounded[HttpContent](1)
        ctxPromise <- Promise.make[Nothing, ChannelHandlerContext]
        runtime    <- ZIO.runtime[Any]
        _          <- ZIO.succeed {
          unsafeRun { ch =>
            Unsafe.unsafeCompat { implicit u =>
              // TODO: passing unsafe explicitly is a bit of a hack, but it works for now
              runtime.unsafe.run(ctxPromise.succeed(ch))(Trace.empty, u)
              (msg: HttpContent) => runtime.unsafe.run(queue.offer(msg))(Trace.empty, u)
            }
          }
        }
        ctx        <- ctxPromise.await
      } yield (ctx, queue)
    }

    /**
     * Encodes the HttpData into a ByteBuf.
     */
<<<<<<< HEAD
    override def toByteBuf(config: ByteBufConfig): Task[ByteBuf] =
      for {
        body <- ZIO.effectAsync[Any, Nothing, ByteBuf](cb =>
          unsafeRun(ch => {
            val buffer = Unpooled.compositeBuffer()
            msg => {
              buffer.addComponent(true, msg.content)
              if (isLast(msg)) cb(UIO(buffer)) else ch.read(): Unit
            }
          }),
        )
      } yield body
=======
    override def toByteBuf(config: ByteBufConfig): Task[ByteBuf] = for {
      body <- ZIO.async[Any, Nothing, ByteBuf](cb =>
        unsafeRun(ch => {
          val buffer = Unpooled.compositeBuffer()
          msg => {
            buffer.addComponent(true, msg.content)
            if (isLast(msg)) cb(ZIO.succeed(buffer)) else ch.read(): Unit
          }
        }),
      )
    } yield body
>>>>>>> e61972e2

    /**
     * Encodes the HttpData into a Stream of ByteBufs
     */
    override def toByteBufStream(config: ByteBufConfig): ZStream[Any, Throwable, ByteBuf] = {
      ZStream.unwrap {
        for {
          reader <- toQueue
          stream = ZStream
            .fromQueueWithShutdown(reader._2)
            .tap(_ => ZIO.succeed(reader._1.read()))
            .takeUntil(isLast)
            .map(_.content())
        } yield stream
      }
    }

    override def toHttp(config: ByteBufConfig): Http[Any, Throwable, Any, ByteBuf] =
      Http.fromZIO(toByteBuf(config))

  }

  private[zhttp] case class FromAsciiString(asciiString: AsciiString) extends Complete {

    private def encode: ByteBuf = Unpooled.wrappedBuffer(asciiString.array())

    /**
     * Encodes the HttpData into a ByteBuf. Takes in ByteBufConfig to have a
     * more fine grained control over the encoding.
     */
    override def toByteBuf(config: ByteBufConfig): Task[ByteBuf] = ZIO.attempt(encode)

    /**
     * Encodes the HttpData into a Stream of ByteBufs. Takes in ByteBufConfig to
     * have a more fine grained control over the encoding.
     */
    override def toByteBufStream(config: ByteBufConfig): ZStream[Any, Throwable, ByteBuf] =
      ZStream.fromZIO(toByteBuf(config))

    /**
     * Encodes the HttpData into a Http of ByeBuf. This could be more performant
     * in certain cases. Takes in ByteBufConfig to have a more fine grained
     * control over the encoding.
     */
    override def toHttp(config: ByteBufConfig): Http[Any, Throwable, Any, ByteBuf] = Http.attempt(encode)
  }

  private[zhttp] final case class BinaryChunk(data: Chunk[Byte]) extends Complete {

    private def encode = Unpooled.wrappedBuffer(data.toArray)

    /**
     * Encodes the HttpData into a ByteBuf.
     */
    override def toByteBuf(config: ByteBufConfig): Task[ByteBuf] = ZIO.succeed(encode)

    /**
     * Encodes the HttpData into a Stream of ByteBufs
     */
    override def toByteBufStream(config: ByteBufConfig): ZStream[Any, Throwable, ByteBuf] =
      ZStream.fromZIO(toByteBuf(config))

    override def toHttp(config: ByteBufConfig): UHttp[Any, ByteBuf] = Http.succeed(encode)
  }

  private[zhttp] final case class BinaryByteBuf(data: ByteBuf) extends Complete {

    /**
     * Encodes the HttpData into a ByteBuf.
     */
    override def toByteBuf(config: ByteBufConfig): Task[ByteBuf] = ZIO.attempt(data)

    /**
     * Encodes the HttpData into a Stream of ByteBufs
     */
    override def toByteBufStream(config: ByteBufConfig): ZStream[Any, Throwable, ByteBuf] =
      ZStream.fromZIO(toByteBuf(config))

    override def toHttp(config: ByteBufConfig): UHttp[Any, ByteBuf] = Http.succeed(data)
  }

  private[zhttp] final case class BinaryStream(stream: ZStream[Any, Throwable, ByteBuf]) extends Complete {

    /**
     * Encodes the HttpData into a ByteBuf.
     */
    override def toByteBuf(config: ByteBufConfig): Task[ByteBuf] =
      collectStream(toByteBufStream(config))

    /**
     * Encodes the HttpData into a Stream of ByteBufs
     */
    override def toByteBufStream(config: ByteBufConfig): ZStream[Any, Throwable, ByteBuf] =
      stream

    override def toHttp(config: ByteBufConfig): Http[Any, Throwable, Any, ByteBuf] =
      Http.fromZIO(toByteBuf(config))
  }

  private[zhttp] final case class JavaFile(unsafeFile: () => java.io.File) extends Complete {

    /**
     * Encodes the HttpData into a ByteBuf.
     */
    override def toByteBuf(config: ByteBufConfig): Task[ByteBuf] =
      collectStream(toByteBufStream(config))

    /**
     * Encodes the HttpData into a Stream of ByteBufs
     */
    override def toByteBufStream(config: ByteBufConfig): ZStream[Any, Throwable, ByteBuf] =
      ZStream.unwrap {
        for {
          file <- ZIO.attempt(unsafeFile())
          fs   <- ZIO.attempt(new FileInputStream(file))
          size   = config.chunkSize(file.length())
          buffer = new Array[Byte](size)
        } yield ZStream
          .repeatZIOOption[Any, Throwable, ByteBuf] {
            for {
              len   <- ZIO.attempt(fs.read(buffer)).mapError(Some(_))
              bytes <- if (len > 0) ZIO.succeed(Unpooled.copiedBuffer(buffer, 0, len)) else ZIO.fail(None)
            } yield bytes
          }
          .ensuring(ZIO.succeed(fs.close()))
      }

    override def toHttp(config: ByteBufConfig): Http[Any, Throwable, Any, ByteBuf] =
      Http.fromZIO(toByteBuf(config))
  }

  object ByteBufConfig {
    val default: ByteBufConfig = ByteBufConfig()
  }

  private[zhttp] case object Empty extends Complete {

    /**
     * Encodes the HttpData into a ByteBuf.
     */
    override def toByteBuf(config: ByteBufConfig): Task[ByteBuf] = ZIO.succeed(Unpooled.EMPTY_BUFFER)

    /**
     * Encodes the HttpData into a Stream of ByteBufs
     */
    override def toByteBufStream(config: ByteBufConfig): ZStream[Any, Throwable, ByteBuf] =
      ZStream.fromZIO(toByteBuf(config))

    override def toHttp(config: ByteBufConfig): UHttp[Any, ByteBuf] = Http.empty
  }

}<|MERGE_RESOLUTION|>--- conflicted
+++ resolved
@@ -127,9 +127,8 @@
     }
   }
 
-  private[zhttp] final case class UnsafeAsync(
-    unsafeRun: (ChannelHandlerContext => HttpContent => Any) => Unit,
-  ) extends HttpData {
+  private[zhttp] final case class UnsafeAsync(unsafeRun: (ChannelHandlerContext => HttpContent => Any) => Unit)
+      extends HttpData {
 
     private def isLast(msg: HttpContent): Boolean = msg.isInstanceOf[LastHttpContent]
 
@@ -154,20 +153,6 @@
     /**
      * Encodes the HttpData into a ByteBuf.
      */
-<<<<<<< HEAD
-    override def toByteBuf(config: ByteBufConfig): Task[ByteBuf] =
-      for {
-        body <- ZIO.effectAsync[Any, Nothing, ByteBuf](cb =>
-          unsafeRun(ch => {
-            val buffer = Unpooled.compositeBuffer()
-            msg => {
-              buffer.addComponent(true, msg.content)
-              if (isLast(msg)) cb(UIO(buffer)) else ch.read(): Unit
-            }
-          }),
-        )
-      } yield body
-=======
     override def toByteBuf(config: ByteBufConfig): Task[ByteBuf] = for {
       body <- ZIO.async[Any, Nothing, ByteBuf](cb =>
         unsafeRun(ch => {
@@ -179,7 +164,6 @@
         }),
       )
     } yield body
->>>>>>> e61972e2
 
     /**
      * Encodes the HttpData into a Stream of ByteBufs
@@ -199,7 +183,6 @@
 
     override def toHttp(config: ByteBufConfig): Http[Any, Throwable, Any, ByteBuf] =
       Http.fromZIO(toByteBuf(config))
-
   }
 
   private[zhttp] case class FromAsciiString(asciiString: AsciiString) extends Complete {
