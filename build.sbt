import BuildHelper._
import Dependencies._
import sbt.librarymanagement.ScalaArtifacts.isScala3

val releaseDrafterVersion = "5"

// Setting default log level to INFO
val _ = sys.props += ("ZHttpLogLevel" -> "INFO")

// CI Configuration
ThisBuild / githubWorkflowJavaVersions   := Seq(JavaSpec.graalvm("21.1.0", "11"), JavaSpec.temurin("8"))
ThisBuild / githubWorkflowPREventTypes   := Seq(
  PREventType.Opened,
  PREventType.Synchronize,
  PREventType.Reopened,
  PREventType.Edited,
  PREventType.Labeled,
)
ThisBuild / githubWorkflowAddedJobs      :=
  Seq(
    WorkflowJob(
      id = "update_release_draft",
      name = "Release Drafter",
      steps = List(WorkflowStep.Use(UseRef.Public("release-drafter", "release-drafter", s"v${releaseDrafterVersion}"))),
      cond = Option("${{ github.base_ref == 'main' }}"),
    ),
    WorkflowJob(
      id = "update_docs",
      name = "Publish Documentation",
      steps = List(
        WorkflowStep.Use(UseRef.Public("actions", "checkout", s"v2")),
        WorkflowStep.Use(UseRef.Public("actions", "setup-node", s"v2")),
        WorkflowStep.Run(
          env = Map("GIT_PASS" -> "${{secrets.ACTIONS_PAT}}", "GIT_USER" -> "${{secrets.GIT_USER}}"),
          commands = List(
            "cd ./docs/website",
            "npm install",
            "git config --global user.name \"${{secrets.GIT_USER}}\"",
            "npm run deploy",
          ),
        ),
      ),
      cond = Option("${{ github.ref == 'refs/heads/main' }}"),
    ),
  ) ++ ScoverageWorkFlow(50, 60) ++ BenchmarkWorkFlow() ++ JmhBenchmarkWorkflow(1)

ThisBuild / githubWorkflowTargetTags ++= Seq("v*")
ThisBuild / githubWorkflowPublishTargetBranches += RefPredicate.StartsWith(Ref.Tag("v"))
ThisBuild / githubWorkflowPublish        :=
  Seq(
    WorkflowStep.Sbt(
      List("ci-release"),
      env = Map(
        "PGP_PASSPHRASE"      -> "${{ secrets.PGP_PASSPHRASE }}",
        "PGP_SECRET"          -> "${{ secrets.PGP_SECRET }}",
        "SONATYPE_PASSWORD"   -> "${{ secrets.SONATYPE_PASSWORD }}",
        "SONATYPE_USERNAME"   -> "${{ secrets.SONATYPE_USERNAME }}",
        "CI_SONATYPE_RELEASE" -> "${{ secrets.CI_SONATYPE_RELEASE }}",
      ),
    ),
  )
//scala fix isn't available for scala 3 so ensure we only run the fmt check
//using the latest scala 2.13
ThisBuild / githubWorkflowBuildPreamble  := Seq(
  WorkflowStep.Run(
    name = Some("Check formatting"),
    commands = List(s"sbt ++${Scala213} fmtCheck"),
    cond = Some(s"matrix.scala == '${Scala213}'"),
  ),
)

ThisBuild / githubWorkflowBuildPostamble :=
  WorkflowJob(
    "checkDocGeneration",
    "Check doc generation",
    List(
      WorkflowStep.Run(
        commands = List(s"sbt ++${Scala213} doc"),
        name = Some("Check doc generation"),
        cond = Some("${{ github.event_name == 'pull_request' }}"),
      ),
    ),
    scalas = List(Scala213),
  ).steps

lazy val root = (project in file("."))
  .settings(stdSettings("root"))
  .settings(publishSetting(false))
  .aggregate(
    zhttp,
    zhttpBenchmarks,
    zhttpTest,
    zhttpLogging,
    example,
  )

lazy val zhttp = (project in file("zio-http"))
  .settings(stdSettings("zhttp"))
  .settings(publishSetting(true))
  .settings(meta)
  .settings(
    testFrameworks += new TestFramework("zio.test.sbt.ZTestFramework"),
    libraryDependencies ++= netty ++ Seq(
      `zio`,
      `zio-streams`,
      `zio-test`,
      `zio-test-sbt`,
      `netty-incubator`,
<<<<<<< HEAD
      `scala-compact-collection`,
      `zio-schema`,
      `zio-schema-json`,
=======
>>>>>>> ad9a757b
    ),
    libraryDependencies ++= {
      CrossVersion.partialVersion(scalaVersion.value) match {
        case Some((2, n)) if n <= 12 => Seq(`scala-compact-collection`)
        case _                       => Seq.empty
      }
    },
  )
  .dependsOn(zhttpLogging)

lazy val zhttpBenchmarks = (project in file("zio-http-benchmarks"))
  .enablePlugins(JmhPlugin)
  .dependsOn(zhttp)
  .settings(stdSettings("zhttpBenchmarks"))
  .settings(publishSetting(false))
  .settings(libraryDependencies ++= Seq(zio))

lazy val zhttpTest = (project in file("zio-http-test"))
  .dependsOn(zhttp)
  .settings(stdSettings("zhttp-test"))
  .settings(publishSetting(true))

lazy val zhttpLogging = (project in file("zio-http-logging"))
  .settings(stdSettings("zhttp-logging"))
  .settings(publishSetting(true))
  .settings(
    libraryDependencies ++= {
      if (isScala3(scalaVersion.value)) Seq.empty
      else Seq(reflect.value % Provided)
    },
  )
  .settings(
    testFrameworks += new TestFramework("zio.test.sbt.ZTestFramework"),
    libraryDependencies ++= Seq(`zio-test`, `zio-test-sbt`),
  )

lazy val example = (project in file("./example"))
  .settings(stdSettings("example"))
  .settings(publishSetting(false))
  .settings(runSettings("example.HelloWorld"))
  .settings(libraryDependencies ++= Seq(`jwt-core`))
  .dependsOn(zhttp)<|MERGE_RESOLUTION|>--- conflicted
+++ resolved
@@ -106,12 +106,8 @@
       `zio-test`,
       `zio-test-sbt`,
       `netty-incubator`,
-<<<<<<< HEAD
-      `scala-compact-collection`,
       `zio-schema`,
       `zio-schema-json`,
-=======
->>>>>>> ad9a757b
     ),
     libraryDependencies ++= {
       CrossVersion.partialVersion(scalaVersion.value) match {
