# This file was automatically generated by sbt-github-actions using the
# githubWorkflowGenerate task. You should add and commit this file to
# your git repository. It goes without saying that you shouldn't edit
# this file by hand! Instead, if you wish to make changes, you should
# change your sbt build configuration to revise the workflow description
# to meet your needs, then regenerate this file.

name: Continuous Integration

on:
  pull_request:
    branches: ['**']
    types: [opened, synchronize, reopened, edited, labeled]
  push:
    branches: ['**']
    tags: [v*]

env:
  GITHUB_TOKEN: ${{ secrets.GITHUB_TOKEN }}

jobs:
  build:
    name: Build and Test
    strategy:
      matrix:
        os: [ubuntu-latest]
<<<<<<< HEAD
        scala: [2.12.16, 2.13.8, 3.1.2]
=======
        scala: [2.12.15, 2.13.8, 3.1.3]
>>>>>>> b5667faf
        java: [graal_21.1.0@11, temurin@8]
    runs-on: ${{ matrix.os }}
    steps:
      - name: Checkout current branch (full)
        uses: actions/checkout@v2
        with:
          fetch-depth: 0

      - name: Setup GraalVM (graal_21.1.0@11)
        if: matrix.java == 'graal_21.1.0@11'
        uses: DeLaGuardo/setup-graalvm@5.0
        with:
          graalvm: 21.1.0
          java: java11

      - name: Setup Java (temurin@8)
        if: matrix.java == 'temurin@8'
        uses: actions/setup-java@v2
        with:
          distribution: temurin
          java-version: 8

      - name: Cache sbt
        uses: actions/cache@v2
        with:
          path: |
            ~/.sbt
            ~/.ivy2/cache
            ~/.coursier/cache/v1
            ~/.cache/coursier/v1
            ~/AppData/Local/Coursier/Cache/v1
            ~/Library/Caches/Coursier/v1
          key: ${{ runner.os }}-sbt-cache-v2-${{ hashFiles('**/*.sbt') }}-${{ hashFiles('project/build.properties') }}

      - name: Check formatting
        if: matrix.scala == '2.13.8'
        run: sbt ++2.13.8 fmtCheck

      - name: Check that workflows are up to date
        run: sbt ++${{ matrix.scala }} githubWorkflowCheck

      - name: Build project
        run: sbt ++${{ matrix.scala }} test

      - name: Check doc generation
        if: ${{ github.event_name == 'pull_request' }}
        run: sbt ++2.13.8 doc

      - name: Compress target directories
        run: tar cf targets.tar target zio-http/target zio-http-benchmarks/target zio-http-logging/target example/target project/target

      - name: Upload target directories
        uses: actions/upload-artifact@v2
        with:
          name: target-${{ matrix.os }}-${{ matrix.scala }}-${{ matrix.java }}
          path: targets.tar

  publish:
    name: Publish Artifacts
    needs: [build]
    if: github.event_name != 'pull_request' && (github.ref == 'refs/heads/main' || startsWith(github.ref, 'refs/tags/v'))
    strategy:
      matrix:
        os: [ubuntu-latest]
        scala: [2.13.8]
        java: [graal_21.1.0@11]
    runs-on: ${{ matrix.os }}
    steps:
      - name: Checkout current branch (full)
        uses: actions/checkout@v2
        with:
          fetch-depth: 0

      - name: Setup GraalVM (graal_21.1.0@11)
        if: matrix.java == 'graal_21.1.0@11'
        uses: DeLaGuardo/setup-graalvm@5.0
        with:
          graalvm: 21.1.0
          java: java11

      - name: Setup Java (temurin@8)
        if: matrix.java == 'temurin@8'
        uses: actions/setup-java@v2
        with:
          distribution: temurin
          java-version: 8

      - name: Cache sbt
        uses: actions/cache@v2
        with:
          path: |
            ~/.sbt
            ~/.ivy2/cache
            ~/.coursier/cache/v1
            ~/.cache/coursier/v1
            ~/AppData/Local/Coursier/Cache/v1
            ~/Library/Caches/Coursier/v1
          key: ${{ runner.os }}-sbt-cache-v2-${{ hashFiles('**/*.sbt') }}-${{ hashFiles('project/build.properties') }}

      - name: Download target directories (2.12.16)
        uses: actions/download-artifact@v2
        with:
          name: target-${{ matrix.os }}-2.12.16-${{ matrix.java }}

      - name: Inflate target directories (2.12.16)
        run: |
          tar xf targets.tar
          rm targets.tar

      - name: Download target directories (2.13.8)
        uses: actions/download-artifact@v2
        with:
          name: target-${{ matrix.os }}-2.13.8-${{ matrix.java }}

      - name: Inflate target directories (2.13.8)
        run: |
          tar xf targets.tar
          rm targets.tar

      - name: Download target directories (3.1.3)
        uses: actions/download-artifact@v2
        with:
          name: target-${{ matrix.os }}-3.1.3-${{ matrix.java }}

      - name: Inflate target directories (3.1.3)
        run: |
          tar xf targets.tar
          rm targets.tar

      - env:
          PGP_PASSPHRASE: ${{ secrets.PGP_PASSPHRASE }}
          SONATYPE_PASSWORD: ${{ secrets.SONATYPE_PASSWORD }}
          CI_SONATYPE_RELEASE: ${{ secrets.CI_SONATYPE_RELEASE }}
          SONATYPE_USERNAME: ${{ secrets.SONATYPE_USERNAME }}
          PGP_SECRET: ${{ secrets.PGP_SECRET }}
        run: sbt ++${{ matrix.scala }} ci-release

  update_release_draft:
    name: Release Drafter
    if: ${{ github.base_ref == 'main' }}
    strategy:
      matrix:
        os: [ubuntu-latest]
        scala: [2.13.6]
        java: [temurin@11]
    runs-on: ${{ matrix.os }}
    steps:
      - uses: release-drafter/release-drafter@v5

  update_docs:
    name: Publish Documentation
    if: ${{ github.ref == 'refs/heads/main' }}
    strategy:
      matrix:
        os: [ubuntu-latest]
        scala: [2.13.6]
        java: [temurin@11]
    runs-on: ${{ matrix.os }}
    steps:
      - uses: actions/checkout@v2

      - uses: actions/setup-node@v2

      - env:
          GIT_PASS: ${{secrets.ACTIONS_PAT}}
          GIT_USER: ${{secrets.GIT_USER}}
        run: |
          cd ./docs/website
          npm install
          git config --global user.name "${{secrets.GIT_USER}}"
          npm run deploy

  unsafeRunScoverage:
    name: Unsafe Scoverage
    strategy:
      matrix:
        os: [ubuntu-latest]
        scala: [2.13.8]
        java: [temurin@11]
    runs-on: ${{ matrix.os }}
    steps:
      - name: Checkout current branch (full)
        uses: actions/checkout@v2
        with:
          fetch-depth: 0

      - name: Add Scoverage
        id: add_plugin
        run: sed -i -e '$aaddSbtPlugin("org.scoverage" % "sbt-scoverage" % "1.9.3")' project/plugins.sbt

      - name: Update Build Definition
        id: update_build_definition
        run: |

          sed -i -e 's+(project in file("./zio-http"))+(project in file("./zio-http")).settings(coverageEnabled:=true,coverageMinimumStmtTotal:=50.0,coverageMinimumBranchTotal:=60.0)+g' build.sbt

      - name: Run Coverage
        id: run_coverage
        run: sbt ++${{ matrix.scala }} 'coverage; project zhttp; test; coverageReport'

      - name: Push Codecov
        id: push_codecov
        run: 'bash <(curl -s https://codecov.io/bash)'

  runBenchMarks:
    name: Benchmarks
    if: ${{ github.event_name == 'pull_request'}}
    strategy:
      matrix:
        os: [centos]
        scala: [2.13.8]
        java: [temurin@11]
    runs-on: [ "${{ matrix.os }}", zio-http ]
    steps:
      - name: Clean up
        id: clean_up
        env:
          GITHUB_TOKEN: ${{secrets.ACTIONS_PAT}}
        run: sudo rm -rf *

      - uses: actions/checkout@v2
        with:
          path: zio-http

      - uses: actions/checkout@v2
        with:
          repository: dream11/FrameworkBenchmarks
          path: FrameworkBenchMarks

      - id: result
        env:
          GITHUB_TOKEN: ${{secrets.ACTIONS_PAT}}
        run: |
          cp ./zio-http/example/src/main/scala/example/PlainTextBenchmarkServer.scala ./FrameworkBenchMarks/frameworks/Scala/zio-http/src/main/scala/Main.scala
          cd ./FrameworkBenchMarks
          sed -i "s/---COMMIT_SHA---/${{github.event.pull_request.head.repo.owner.login}}\/zio-http.git#${{github.event.pull_request.head.sha}}/g" frameworks/Scala/zio-http/build.sbt
          ./tfb  --test zio-http | tee result
          RESULT_REQUEST=$(echo $(grep -B 1 -A 17 "Concurrency: 256 for plaintext" result) | grep -oiE "requests/sec: [0-9]+.[0-9]+")
          RESULT_CONCURRENCY=$(echo $(grep -B 1 -A 17 "Concurrency: 256 for plaintext" result) | grep -oiE "concurrency: [0-9]+")
          echo ::set-output name=request_result::$(echo $RESULT_REQUEST)
          echo ::set-output name=concurrency_result::$(echo $RESULT_CONCURRENCY)

      - if: ${{github.event.pull_request.head.repo.full_name == 'dream11/zio-http'}}
        uses: peter-evans/commit-comment@v1
        with:
          sha: ${{github.event.pull_request.head.sha}}
          body: |

            **🚀 Performance Benchmark:**

            ${{steps.result.outputs.concurrency_result}}
            ${{steps.result.outputs.request_result}}

  Jmh_CookieDecodeBenchmark:
    name: Jmh CookieDecodeBenchmark
    if: ${{ github.event.label.name == 'run jmh' && github.event_name == 'pull_request' }}
    strategy:
      matrix:
        os: [ubuntu-latest]
        scala: [2.13.8]
        java: [temurin@11]
    runs-on: ${{ matrix.os }}
    steps:
      - uses: actions/checkout@v2
        with:
          path: zio-http

      - uses: actions/setup-java@v2
        with:
          distribution: temurin
          java-version: 8

      - name: Benchmark_Current
        id: Benchmark_Current
        env:
          GITHUB_TOKEN: ${{secrets.ACTIONS_PAT}}
        run: |
          cd zio-http
          sed -i -e '$aaddSbtPlugin("pl.project13.scala" % "sbt-jmh" % "0.4.3")' project/plugins.sbt
          cat > Current_CookieDecodeBenchmark.txt
          sbt -no-colors -v "zhttpBenchmarks/jmh:run -i 3 -wi 3 -f1 -t1 CookieDecodeBenchmark" | grep "thrpt" >> ../Current_CookieDecodeBenchmark.txt

      - uses: actions/upload-artifact@v3
        with:
          name: Jmh_Current_CookieDecodeBenchmark
          path: Current_CookieDecodeBenchmark.txt

      - uses: actions/checkout@v2
        with:
          path: zio-http
          ref: main

      - name: Benchmark_Main
        id: Benchmark_Main
        env:
          GITHUB_TOKEN: ${{secrets.ACTIONS_PAT}}
        run: |
          cd zio-http
          sed -i -e '$aaddSbtPlugin("pl.project13.scala" % "sbt-jmh" % "0.4.3")' project/plugins.sbt
          cat > Main_CookieDecodeBenchmark.txt
          sbt -no-colors -v "zhttpBenchmarks/jmh:run -i 3 -wi 3 -f1 -t1 CookieDecodeBenchmark" | grep "thrpt" >> ../Main_CookieDecodeBenchmark.txt

      - uses: actions/upload-artifact@v3
        with:
          name: Jmh_Main_CookieDecodeBenchmark
          path: Main_CookieDecodeBenchmark.txt

  Jmh_HttpCollectEval:
    name: Jmh HttpCollectEval
    if: ${{ github.event.label.name == 'run jmh' && github.event_name == 'pull_request' }}
    strategy:
      matrix:
        os: [ubuntu-latest]
        scala: [2.13.8]
        java: [temurin@11]
    runs-on: ${{ matrix.os }}
    steps:
      - uses: actions/checkout@v2
        with:
          path: zio-http

      - uses: actions/setup-java@v2
        with:
          distribution: temurin
          java-version: 8

      - name: Benchmark_Current
        id: Benchmark_Current
        env:
          GITHUB_TOKEN: ${{secrets.ACTIONS_PAT}}
        run: |
          cd zio-http
          sed -i -e '$aaddSbtPlugin("pl.project13.scala" % "sbt-jmh" % "0.4.3")' project/plugins.sbt
          cat > Current_HttpCollectEval.txt
          sbt -no-colors -v "zhttpBenchmarks/jmh:run -i 3 -wi 3 -f1 -t1 HttpCollectEval" | grep "thrpt" >> ../Current_HttpCollectEval.txt

      - uses: actions/upload-artifact@v3
        with:
          name: Jmh_Current_HttpCollectEval
          path: Current_HttpCollectEval.txt

      - uses: actions/checkout@v2
        with:
          path: zio-http
          ref: main

      - name: Benchmark_Main
        id: Benchmark_Main
        env:
          GITHUB_TOKEN: ${{secrets.ACTIONS_PAT}}
        run: |
          cd zio-http
          sed -i -e '$aaddSbtPlugin("pl.project13.scala" % "sbt-jmh" % "0.4.3")' project/plugins.sbt
          cat > Main_HttpCollectEval.txt
          sbt -no-colors -v "zhttpBenchmarks/jmh:run -i 3 -wi 3 -f1 -t1 HttpCollectEval" | grep "thrpt" >> ../Main_HttpCollectEval.txt

      - uses: actions/upload-artifact@v3
        with:
          name: Jmh_Main_HttpCollectEval
          path: Main_HttpCollectEval.txt

  Jmh_HttpCombineEval:
    name: Jmh HttpCombineEval
    if: ${{ github.event.label.name == 'run jmh' && github.event_name == 'pull_request' }}
    strategy:
      matrix:
        os: [ubuntu-latest]
        scala: [2.13.8]
        java: [temurin@11]
    runs-on: ${{ matrix.os }}
    steps:
      - uses: actions/checkout@v2
        with:
          path: zio-http

      - uses: actions/setup-java@v2
        with:
          distribution: temurin
          java-version: 8

      - name: Benchmark_Current
        id: Benchmark_Current
        env:
          GITHUB_TOKEN: ${{secrets.ACTIONS_PAT}}
        run: |
          cd zio-http
          sed -i -e '$aaddSbtPlugin("pl.project13.scala" % "sbt-jmh" % "0.4.3")' project/plugins.sbt
          cat > Current_HttpCombineEval.txt
          sbt -no-colors -v "zhttpBenchmarks/jmh:run -i 3 -wi 3 -f1 -t1 HttpCombineEval" | grep "thrpt" >> ../Current_HttpCombineEval.txt

      - uses: actions/upload-artifact@v3
        with:
          name: Jmh_Current_HttpCombineEval
          path: Current_HttpCombineEval.txt

      - uses: actions/checkout@v2
        with:
          path: zio-http
          ref: main

      - name: Benchmark_Main
        id: Benchmark_Main
        env:
          GITHUB_TOKEN: ${{secrets.ACTIONS_PAT}}
        run: |
          cd zio-http
          sed -i -e '$aaddSbtPlugin("pl.project13.scala" % "sbt-jmh" % "0.4.3")' project/plugins.sbt
          cat > Main_HttpCombineEval.txt
          sbt -no-colors -v "zhttpBenchmarks/jmh:run -i 3 -wi 3 -f1 -t1 HttpCombineEval" | grep "thrpt" >> ../Main_HttpCombineEval.txt

      - uses: actions/upload-artifact@v3
        with:
          name: Jmh_Main_HttpCombineEval
          path: Main_HttpCombineEval.txt

  Jmh_HttpNestedFlatMapEval:
    name: Jmh HttpNestedFlatMapEval
    if: ${{ github.event.label.name == 'run jmh' && github.event_name == 'pull_request' }}
    strategy:
      matrix:
        os: [ubuntu-latest]
        scala: [2.13.8]
        java: [temurin@11]
    runs-on: ${{ matrix.os }}
    steps:
      - uses: actions/checkout@v2
        with:
          path: zio-http

      - uses: actions/setup-java@v2
        with:
          distribution: temurin
          java-version: 8

      - name: Benchmark_Current
        id: Benchmark_Current
        env:
          GITHUB_TOKEN: ${{secrets.ACTIONS_PAT}}
        run: |
          cd zio-http
          sed -i -e '$aaddSbtPlugin("pl.project13.scala" % "sbt-jmh" % "0.4.3")' project/plugins.sbt
          cat > Current_HttpNestedFlatMapEval.txt
          sbt -no-colors -v "zhttpBenchmarks/jmh:run -i 3 -wi 3 -f1 -t1 HttpNestedFlatMapEval" | grep "thrpt" >> ../Current_HttpNestedFlatMapEval.txt

      - uses: actions/upload-artifact@v3
        with:
          name: Jmh_Current_HttpNestedFlatMapEval
          path: Current_HttpNestedFlatMapEval.txt

      - uses: actions/checkout@v2
        with:
          path: zio-http
          ref: main

      - name: Benchmark_Main
        id: Benchmark_Main
        env:
          GITHUB_TOKEN: ${{secrets.ACTIONS_PAT}}
        run: |
          cd zio-http
          sed -i -e '$aaddSbtPlugin("pl.project13.scala" % "sbt-jmh" % "0.4.3")' project/plugins.sbt
          cat > Main_HttpNestedFlatMapEval.txt
          sbt -no-colors -v "zhttpBenchmarks/jmh:run -i 3 -wi 3 -f1 -t1 HttpNestedFlatMapEval" | grep "thrpt" >> ../Main_HttpNestedFlatMapEval.txt

      - uses: actions/upload-artifact@v3
        with:
          name: Jmh_Main_HttpNestedFlatMapEval
          path: Main_HttpNestedFlatMapEval.txt

  Jmh_HttpRouteTextPerf:
    name: Jmh HttpRouteTextPerf
    if: ${{ github.event.label.name == 'run jmh' && github.event_name == 'pull_request' }}
    strategy:
      matrix:
        os: [ubuntu-latest]
        scala: [2.13.8]
        java: [temurin@11]
    runs-on: ${{ matrix.os }}
    steps:
      - uses: actions/checkout@v2
        with:
          path: zio-http

      - uses: actions/setup-java@v2
        with:
          distribution: temurin
          java-version: 8

      - name: Benchmark_Current
        id: Benchmark_Current
        env:
          GITHUB_TOKEN: ${{secrets.ACTIONS_PAT}}
        run: |
          cd zio-http
          sed -i -e '$aaddSbtPlugin("pl.project13.scala" % "sbt-jmh" % "0.4.3")' project/plugins.sbt
          cat > Current_HttpRouteTextPerf.txt
          sbt -no-colors -v "zhttpBenchmarks/jmh:run -i 3 -wi 3 -f1 -t1 HttpRouteTextPerf" | grep "thrpt" >> ../Current_HttpRouteTextPerf.txt

      - uses: actions/upload-artifact@v3
        with:
          name: Jmh_Current_HttpRouteTextPerf
          path: Current_HttpRouteTextPerf.txt

      - uses: actions/checkout@v2
        with:
          path: zio-http
          ref: main

      - name: Benchmark_Main
        id: Benchmark_Main
        env:
          GITHUB_TOKEN: ${{secrets.ACTIONS_PAT}}
        run: |
          cd zio-http
          sed -i -e '$aaddSbtPlugin("pl.project13.scala" % "sbt-jmh" % "0.4.3")' project/plugins.sbt
          cat > Main_HttpRouteTextPerf.txt
          sbt -no-colors -v "zhttpBenchmarks/jmh:run -i 3 -wi 3 -f1 -t1 HttpRouteTextPerf" | grep "thrpt" >> ../Main_HttpRouteTextPerf.txt

      - uses: actions/upload-artifact@v3
        with:
          name: Jmh_Main_HttpRouteTextPerf
          path: Main_HttpRouteTextPerf.txt

  Jmh_ProbeContentTypeBenchmark:
    name: Jmh ProbeContentTypeBenchmark
    if: ${{ github.event.label.name == 'run jmh' && github.event_name == 'pull_request' }}
    strategy:
      matrix:
        os: [ubuntu-latest]
        scala: [2.13.8]
        java: [temurin@11]
    runs-on: ${{ matrix.os }}
    steps:
      - uses: actions/checkout@v2
        with:
          path: zio-http

      - uses: actions/setup-java@v2
        with:
          distribution: temurin
          java-version: 8

      - name: Benchmark_Current
        id: Benchmark_Current
        env:
          GITHUB_TOKEN: ${{secrets.ACTIONS_PAT}}
        run: |
          cd zio-http
          sed -i -e '$aaddSbtPlugin("pl.project13.scala" % "sbt-jmh" % "0.4.3")' project/plugins.sbt
          cat > Current_ProbeContentTypeBenchmark.txt
          sbt -no-colors -v "zhttpBenchmarks/jmh:run -i 3 -wi 3 -f1 -t1 ProbeContentTypeBenchmark" | grep "thrpt" >> ../Current_ProbeContentTypeBenchmark.txt

      - uses: actions/upload-artifact@v3
        with:
          name: Jmh_Current_ProbeContentTypeBenchmark
          path: Current_ProbeContentTypeBenchmark.txt

      - uses: actions/checkout@v2
        with:
          path: zio-http
          ref: main

      - name: Benchmark_Main
        id: Benchmark_Main
        env:
          GITHUB_TOKEN: ${{secrets.ACTIONS_PAT}}
        run: |
          cd zio-http
          sed -i -e '$aaddSbtPlugin("pl.project13.scala" % "sbt-jmh" % "0.4.3")' project/plugins.sbt
          cat > Main_ProbeContentTypeBenchmark.txt
          sbt -no-colors -v "zhttpBenchmarks/jmh:run -i 3 -wi 3 -f1 -t1 ProbeContentTypeBenchmark" | grep "thrpt" >> ../Main_ProbeContentTypeBenchmark.txt

      - uses: actions/upload-artifact@v3
        with:
          name: Jmh_Main_ProbeContentTypeBenchmark
          path: Main_ProbeContentTypeBenchmark.txt

  Jmh_SchemeDecodeBenchmark:
    name: Jmh SchemeDecodeBenchmark
    if: ${{ github.event.label.name == 'run jmh' && github.event_name == 'pull_request' }}
    strategy:
      matrix:
        os: [ubuntu-latest]
        scala: [2.13.8]
        java: [temurin@11]
    runs-on: ${{ matrix.os }}
    steps:
      - uses: actions/checkout@v2
        with:
          path: zio-http

      - uses: actions/setup-java@v2
        with:
          distribution: temurin
          java-version: 8

      - name: Benchmark_Current
        id: Benchmark_Current
        env:
          GITHUB_TOKEN: ${{secrets.ACTIONS_PAT}}
        run: |
          cd zio-http
          sed -i -e '$aaddSbtPlugin("pl.project13.scala" % "sbt-jmh" % "0.4.3")' project/plugins.sbt
          cat > Current_SchemeDecodeBenchmark.txt
          sbt -no-colors -v "zhttpBenchmarks/jmh:run -i 3 -wi 3 -f1 -t1 SchemeDecodeBenchmark" | grep "thrpt" >> ../Current_SchemeDecodeBenchmark.txt

      - uses: actions/upload-artifact@v3
        with:
          name: Jmh_Current_SchemeDecodeBenchmark
          path: Current_SchemeDecodeBenchmark.txt

      - uses: actions/checkout@v2
        with:
          path: zio-http
          ref: main

      - name: Benchmark_Main
        id: Benchmark_Main
        env:
          GITHUB_TOKEN: ${{secrets.ACTIONS_PAT}}
        run: |
          cd zio-http
          sed -i -e '$aaddSbtPlugin("pl.project13.scala" % "sbt-jmh" % "0.4.3")' project/plugins.sbt
          cat > Main_SchemeDecodeBenchmark.txt
          sbt -no-colors -v "zhttpBenchmarks/jmh:run -i 3 -wi 3 -f1 -t1 SchemeDecodeBenchmark" | grep "thrpt" >> ../Main_SchemeDecodeBenchmark.txt

      - uses: actions/upload-artifact@v3
        with:
          name: Jmh_Main_SchemeDecodeBenchmark
          path: Main_SchemeDecodeBenchmark.txt

  Jmh_publish:
    name: Jmh Publish
    needs: [Jmh_CookieDecodeBenchmark, Jmh_HttpCollectEval, Jmh_HttpCombineEval, Jmh_HttpNestedFlatMapEval, Jmh_HttpRouteTextPerf, Jmh_ProbeContentTypeBenchmark, Jmh_SchemeDecodeBenchmark]
    if: ${{ github.event.label.name == 'run jmh' && github.event_name == 'pull_request' }}
    strategy:
      matrix:
        os: [ubuntu-latest]
        scala: [2.13.8]
        java: [temurin@11]
    runs-on: ${{ matrix.os }}
    steps:
      - uses: actions/download-artifact@v3
        with:
          name: Jmh_Current_CookieDecodeBenchmark

      - name: Result Current CookieDecodeBenchmark
        id: Result_Current_CookieDecodeBenchmark
        run: |
          while IFS= read -r line; do
             IFS=' ' read -ra PARSED_RESULT <<< "$line"
             echo ${PARSED_RESULT[1]} >> parsed_Current.txt
             B_VALUE=$(echo ${PARSED_RESULT[1]}": "${PARSED_RESULT[4]}" ops/sec")
             echo $B_VALUE >> Current.txt
           done < Current_CookieDecodeBenchmark.txt

      - uses: actions/download-artifact@v3
        with:
          name: Jmh_Current_HttpCollectEval

      - name: Result Current HttpCollectEval
        id: Result_Current_HttpCollectEval
        run: |
          while IFS= read -r line; do
             IFS=' ' read -ra PARSED_RESULT <<< "$line"
             echo ${PARSED_RESULT[1]} >> parsed_Current.txt
             B_VALUE=$(echo ${PARSED_RESULT[1]}": "${PARSED_RESULT[4]}" ops/sec")
             echo $B_VALUE >> Current.txt
           done < Current_HttpCollectEval.txt

      - uses: actions/download-artifact@v3
        with:
          name: Jmh_Current_HttpCombineEval

      - name: Result Current HttpCombineEval
        id: Result_Current_HttpCombineEval
        run: |
          while IFS= read -r line; do
             IFS=' ' read -ra PARSED_RESULT <<< "$line"
             echo ${PARSED_RESULT[1]} >> parsed_Current.txt
             B_VALUE=$(echo ${PARSED_RESULT[1]}": "${PARSED_RESULT[4]}" ops/sec")
             echo $B_VALUE >> Current.txt
           done < Current_HttpCombineEval.txt

      - uses: actions/download-artifact@v3
        with:
          name: Jmh_Current_HttpNestedFlatMapEval

      - name: Result Current HttpNestedFlatMapEval
        id: Result_Current_HttpNestedFlatMapEval
        run: |
          while IFS= read -r line; do
             IFS=' ' read -ra PARSED_RESULT <<< "$line"
             echo ${PARSED_RESULT[1]} >> parsed_Current.txt
             B_VALUE=$(echo ${PARSED_RESULT[1]}": "${PARSED_RESULT[4]}" ops/sec")
             echo $B_VALUE >> Current.txt
           done < Current_HttpNestedFlatMapEval.txt

      - uses: actions/download-artifact@v3
        with:
          name: Jmh_Current_HttpRouteTextPerf

      - name: Result Current HttpRouteTextPerf
        id: Result_Current_HttpRouteTextPerf
        run: |
          while IFS= read -r line; do
             IFS=' ' read -ra PARSED_RESULT <<< "$line"
             echo ${PARSED_RESULT[1]} >> parsed_Current.txt
             B_VALUE=$(echo ${PARSED_RESULT[1]}": "${PARSED_RESULT[4]}" ops/sec")
             echo $B_VALUE >> Current.txt
           done < Current_HttpRouteTextPerf.txt

      - uses: actions/download-artifact@v3
        with:
          name: Jmh_Current_ProbeContentTypeBenchmark

      - name: Result Current ProbeContentTypeBenchmark
        id: Result_Current_ProbeContentTypeBenchmark
        run: |
          while IFS= read -r line; do
             IFS=' ' read -ra PARSED_RESULT <<< "$line"
             echo ${PARSED_RESULT[1]} >> parsed_Current.txt
             B_VALUE=$(echo ${PARSED_RESULT[1]}": "${PARSED_RESULT[4]}" ops/sec")
             echo $B_VALUE >> Current.txt
           done < Current_ProbeContentTypeBenchmark.txt

      - uses: actions/download-artifact@v3
        with:
          name: Jmh_Current_SchemeDecodeBenchmark

      - name: Result Current SchemeDecodeBenchmark
        id: Result_Current_SchemeDecodeBenchmark
        run: |
          while IFS= read -r line; do
             IFS=' ' read -ra PARSED_RESULT <<< "$line"
             echo ${PARSED_RESULT[1]} >> parsed_Current.txt
             B_VALUE=$(echo ${PARSED_RESULT[1]}": "${PARSED_RESULT[4]}" ops/sec")
             echo $B_VALUE >> Current.txt
           done < Current_SchemeDecodeBenchmark.txt

      - uses: actions/download-artifact@v3
        with:
          name: Jmh_Main_CookieDecodeBenchmark

      - name: Result Main CookieDecodeBenchmark
        id: Result_Main_CookieDecodeBenchmark
        run: |
          while IFS= read -r line; do
             IFS=' ' read -ra PARSED_RESULT <<< "$line"
             echo ${PARSED_RESULT[1]} >> parsed_Main.txt
             B_VALUE=$(echo ${PARSED_RESULT[1]}": "${PARSED_RESULT[4]}" ops/sec")
             echo $B_VALUE >> Main.txt
           done < Main_CookieDecodeBenchmark.txt

      - uses: actions/download-artifact@v3
        with:
          name: Jmh_Main_HttpCollectEval

      - name: Result Main HttpCollectEval
        id: Result_Main_HttpCollectEval
        run: |
          while IFS= read -r line; do
             IFS=' ' read -ra PARSED_RESULT <<< "$line"
             echo ${PARSED_RESULT[1]} >> parsed_Main.txt
             B_VALUE=$(echo ${PARSED_RESULT[1]}": "${PARSED_RESULT[4]}" ops/sec")
             echo $B_VALUE >> Main.txt
           done < Main_HttpCollectEval.txt

      - uses: actions/download-artifact@v3
        with:
          name: Jmh_Main_HttpCombineEval

      - name: Result Main HttpCombineEval
        id: Result_Main_HttpCombineEval
        run: |
          while IFS= read -r line; do
             IFS=' ' read -ra PARSED_RESULT <<< "$line"
             echo ${PARSED_RESULT[1]} >> parsed_Main.txt
             B_VALUE=$(echo ${PARSED_RESULT[1]}": "${PARSED_RESULT[4]}" ops/sec")
             echo $B_VALUE >> Main.txt
           done < Main_HttpCombineEval.txt

      - uses: actions/download-artifact@v3
        with:
          name: Jmh_Main_HttpNestedFlatMapEval

      - name: Result Main HttpNestedFlatMapEval
        id: Result_Main_HttpNestedFlatMapEval
        run: |
          while IFS= read -r line; do
             IFS=' ' read -ra PARSED_RESULT <<< "$line"
             echo ${PARSED_RESULT[1]} >> parsed_Main.txt
             B_VALUE=$(echo ${PARSED_RESULT[1]}": "${PARSED_RESULT[4]}" ops/sec")
             echo $B_VALUE >> Main.txt
           done < Main_HttpNestedFlatMapEval.txt

      - uses: actions/download-artifact@v3
        with:
          name: Jmh_Main_HttpRouteTextPerf

      - name: Result Main HttpRouteTextPerf
        id: Result_Main_HttpRouteTextPerf
        run: |
          while IFS= read -r line; do
             IFS=' ' read -ra PARSED_RESULT <<< "$line"
             echo ${PARSED_RESULT[1]} >> parsed_Main.txt
             B_VALUE=$(echo ${PARSED_RESULT[1]}": "${PARSED_RESULT[4]}" ops/sec")
             echo $B_VALUE >> Main.txt
           done < Main_HttpRouteTextPerf.txt

      - uses: actions/download-artifact@v3
        with:
          name: Jmh_Main_ProbeContentTypeBenchmark

      - name: Result Main ProbeContentTypeBenchmark
        id: Result_Main_ProbeContentTypeBenchmark
        run: |
          while IFS= read -r line; do
             IFS=' ' read -ra PARSED_RESULT <<< "$line"
             echo ${PARSED_RESULT[1]} >> parsed_Main.txt
             B_VALUE=$(echo ${PARSED_RESULT[1]}": "${PARSED_RESULT[4]}" ops/sec")
             echo $B_VALUE >> Main.txt
           done < Main_ProbeContentTypeBenchmark.txt

      - uses: actions/download-artifact@v3
        with:
          name: Jmh_Main_SchemeDecodeBenchmark

      - name: Result Main SchemeDecodeBenchmark
        id: Result_Main_SchemeDecodeBenchmark
        run: |
          while IFS= read -r line; do
             IFS=' ' read -ra PARSED_RESULT <<< "$line"
             echo ${PARSED_RESULT[1]} >> parsed_Main.txt
             B_VALUE=$(echo ${PARSED_RESULT[1]}": "${PARSED_RESULT[4]}" ops/sec")
             echo $B_VALUE >> Main.txt
           done < Main_SchemeDecodeBenchmark.txt

      - name: Format Output
        id: fomat_output
        run: |
          cat parsed_Current.txt parsed_Main.txt | sort -u > c.txt
                    while IFS= read -r line; do
                    if grep -q "$line" Current.txt
                    then
                    grep "$line" Current.txt | sed 's/^.*: //' >> finalCurrent.txt;
                    else
                    echo "" >> finalCurrent.txt;
                    fi
                      if grep -q "$line" Main.txt
                    then
                    grep "$line" Main.txt | sed 's/^.*: //' >> finalMain.txt;
                    else
                    echo "" >> finalMain.txt;
                    fi
                     done < c.txt
          paste -d '|' c.txt finalCurrent.txt finalMain.txt > FinalOutput.txt
           sed -i -e 's/^/|/' FinalOutput.txt
           sed -i -e 's/$/|/' FinalOutput.txt
           body=$(cat FinalOutput.txt)
           body="${body//'%'/'%25'}"
           body="${body//$'\n'/'%0A'}"
           body="${body//$'\r'/'%0D'}"
           echo $body
           echo ::set-output name=body::$(echo $body)

      
      - uses: peter-evans/commit-comment@v1
        with:
          sha: ${{github.sha}}
          body: |

            **🚀 Jmh Benchmark:**

            |Name |Current| Main|
            |-----|----| ----|
             ${{steps.fomat_output.outputs.body}}
             <|MERGE_RESOLUTION|>--- conflicted
+++ resolved
@@ -24,11 +24,7 @@
     strategy:
       matrix:
         os: [ubuntu-latest]
-<<<<<<< HEAD
-        scala: [2.12.16, 2.13.8, 3.1.2]
-=======
         scala: [2.12.15, 2.13.8, 3.1.3]
->>>>>>> b5667faf
         java: [graal_21.1.0@11, temurin@8]
     runs-on: ${{ matrix.os }}
     steps:
